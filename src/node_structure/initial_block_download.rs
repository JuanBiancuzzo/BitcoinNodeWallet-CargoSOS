use std::net::{
    TcpStream,
};

use crate::messages::{
    error_message::ErrorMessage,
    get_headers_message::GetHeadersMessage,
    headers_message::HeadersMessage,
};

use crate::block_structure::{
    block_chain::BlockChain,
    block_header::BlockHeader,
    hash::{
        HashType,
        hash256d
    }
};

use super::error_node::ErrorNode;

use crate::serialization::deserializable::Deserializable;
use crate::serialization::serializable::Serializable;

use crate::{
    connections::p2p_protocol::ProtocolVersionP2P, 
};

const TESTNET_MAGIC_NUMBERS: [u8; 4] = [0x0b, 0x11, 0x09, 0x07];
const NO_STOP_HASH: HashType = [0; 32];

#[derive(Debug, Clone)]
pub struct InitialBlockDownload {
    pub protocol_version: ProtocolVersionP2P,
}

impl InitialBlockDownload {
    pub fn new(protocol_version: ProtocolVersionP2P) -> Self {
        InitialBlockDownload {
            protocol_version,
        }
    }

<<<<<<< HEAD
    fn send_get_headers_message(
        &self, 
        peer_stream: &mut TcpStream, 
        block_chain: &mut BlockChain
    ) -> Result<u32, ErrorMessage>
    {
=======
    pub fn send_get_headers_message(&self, peer_stream: &mut TcpStream, block_chain: &BlockChain) -> Result<(), ErrorMessage>{
>>>>>>> 824d2ef9
        let last_header: &BlockHeader = &block_chain.last().header;
        let mut serialized_header = Vec::new();

        last_header.serialize(&mut serialized_header)?;
        
        let hashed_header: HashType = hash256d(&serialized_header)?;
        
        let get_headers_message = GetHeadersMessage::new(
            TESTNET_MAGIC_NUMBERS,
            self.protocol_version.clone(),
            vec![hashed_header],
            NO_STOP_HASH,
        );
        get_headers_message.serialize(peer_stream)?;
<<<<<<< HEAD
        Ok(0)
    }

    pub fn get_headers(
        &self, 
        peer_stream: &mut TcpStream, 
        block_chain: &mut BlockChain
    ) -> Result<u32, ErrorMessage> {
        todo!()
    }

    pub fn get_data(
        &self,
        peer_stream: &mut TcpStream,
        hashed_header: &HashType,
    ) -> Result<Block, ErrorMessage> {
        todo!()
=======
        Ok(())
    }

    pub fn add_headers_to_blockchain(&self, block_chain: &mut BlockChain, received_headers_message: &HeadersMessage) -> Result<u32,ErrorNode> {
        let mut added_headers = 0;
        for header in &received_headers_message.headers {
            if header.proof_of_work() == false {
                return Err(ErrorNode::ErrorWhileValidating("Error while validating proof of work".to_string()));
            }
            if block_chain.append_header(header.clone()).is_ok() {
                added_headers += 1;
            }
        }
        Ok(added_headers)
    }

    pub fn get_headers(&self, peer_stream: &mut TcpStream, block_chain: &mut BlockChain) -> Result<u32,ErrorNode>{
        self.send_get_headers_message(peer_stream, block_chain)?;
        let received_headers_message = HeadersMessage::deserialize(peer_stream)?;
        let added_headers = self.add_headers_to_blockchain(block_chain, &received_headers_message)?;
        Ok(added_headers)
>>>>>>> 824d2ef9
    }
}<|MERGE_RESOLUTION|>--- conflicted
+++ resolved
@@ -41,16 +41,7 @@
         }
     }
 
-<<<<<<< HEAD
-    fn send_get_headers_message(
-        &self, 
-        peer_stream: &mut TcpStream, 
-        block_chain: &mut BlockChain
-    ) -> Result<u32, ErrorMessage>
-    {
-=======
-    pub fn send_get_headers_message(&self, peer_stream: &mut TcpStream, block_chain: &BlockChain) -> Result<(), ErrorMessage>{
->>>>>>> 824d2ef9
+pub fn send_get_headers_message(&self, peer_stream: &mut TcpStream, block_chain: &BlockChain) -> Result<(), ErrorMessage>{
         let last_header: &BlockHeader = &block_chain.last().header;
         let mut serialized_header = Vec::new();
 
@@ -65,25 +56,6 @@
             NO_STOP_HASH,
         );
         get_headers_message.serialize(peer_stream)?;
-<<<<<<< HEAD
-        Ok(0)
-    }
-
-    pub fn get_headers(
-        &self, 
-        peer_stream: &mut TcpStream, 
-        block_chain: &mut BlockChain
-    ) -> Result<u32, ErrorMessage> {
-        todo!()
-    }
-
-    pub fn get_data(
-        &self,
-        peer_stream: &mut TcpStream,
-        hashed_header: &HashType,
-    ) -> Result<Block, ErrorMessage> {
-        todo!()
-=======
         Ok(())
     }
 
@@ -105,6 +77,13 @@
         let received_headers_message = HeadersMessage::deserialize(peer_stream)?;
         let added_headers = self.add_headers_to_blockchain(block_chain, &received_headers_message)?;
         Ok(added_headers)
->>>>>>> 824d2ef9
+    }
+  
+    pub fn get_data(
+          &self,
+          peer_stream: &mut TcpStream,
+          hashed_header: &HashType,
+      ) -> Result<Block, ErrorMessage> {
+          todo!()
     }
 }
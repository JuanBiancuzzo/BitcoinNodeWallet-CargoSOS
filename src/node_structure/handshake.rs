--- conflicted
+++ resolved
@@ -6,7 +6,6 @@
 use crate::logs::logger_sender::LoggerSender;
 
 use crate::messages::{
-<<<<<<< HEAD
     message,
     command_name::CommandName,
     version_message::VersionMessage,
@@ -18,13 +17,6 @@
 use crate::serialization::{
     deserializable::Deserializable,
 };
-=======
-    bitfield_services::BitfieldServices, error_message::ErrorMessage,
-    verack_message::VerackMessage, version_message::VersionMessage,
-};
-
-use crate::serialization::{deserializable::Deserializable, serializable::Serializable};
->>>>>>> 37cc1d28
 
 use std::net::{SocketAddr, TcpStream};
 
@@ -57,20 +49,12 @@
 
     ///Function that sends a version message to the given potential peer.
     pub fn send_testnet_version_message(
-<<<<<<< HEAD
         &self, 
         local_socket_addr: &SocketAddr, 
         potential_peer: &SocketAddr, 
         potencial_peer_stream: &mut TcpStream
     ) -> Result<(), ErrorMessage>
     {
-=======
-        &self,
-        local_socket_addr: &SocketAddr,
-        potential_peer: &SocketAddr,
-        potencial_peer_stream: &mut TcpStream,
-    ) -> Result<(), ErrorMessage> {
->>>>>>> 37cc1d28
         let version_message = VersionMessage::new(
             self.protocol_version,
             self.services.clone(),
@@ -81,7 +65,6 @@
             IGNORE_USER_AGENT.to_string(),
             self.blockchain_height,
             NO_NEW_TRANSACTIONS,
-<<<<<<< HEAD
         );  
 
         message::serialize_message(
@@ -90,16 +73,10 @@
             CommandName::Version, 
             &version_message,
         )?;
-
-=======
-        );
-        version_message.serialize(potencial_peer_stream)?;
->>>>>>> 37cc1d28
         Ok(())
     }
 
     ///Function that sends a verack message to the given potential peer.
-<<<<<<< HEAD
     pub fn send_testnet_verack_message(&self, potencial_peer_stream: &mut TcpStream) -> Result<(), ErrorMessage>{        
         
         let verack_message = VerackMessage;
@@ -110,15 +87,7 @@
             CommandName::Verack, 
             &verack_message
         )?;
-        
-=======
-    pub fn send_testnet_verack_message(
-        &self,
-        potencial_peer_stream: &mut TcpStream,
-    ) -> Result<(), ErrorMessage> {
-        let verack_message = VerackMessage::new(TESTNET_MAGIC_NUMBERS);
-        verack_message.serialize(potencial_peer_stream)?;
->>>>>>> 37cc1d28
+      
         Ok(())
     }
 

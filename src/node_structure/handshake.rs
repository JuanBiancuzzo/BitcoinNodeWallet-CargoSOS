--- conflicted
+++ resolved
@@ -138,33 +138,12 @@
 
     ///Function that tries to do the handshake with the given vector of potential peers.
     //Recordar implementar la funcionalidad con
-<<<<<<< HEAD
-    pub fn connect_to_testnet_peers(
-        &mut self,
-        potential_peers: &Vec<SocketAddr>,
-    ) -> Result<Vec<SocketAddr>, ErrorConnection> {
-        let mut peers_addrs: Vec<SocketAddr> = Vec::new();
-        for potential_peer in potential_peers {
-            if let Err(e) = self.attempt_connection_with_testnet_peer(potential_peer) {
-                let _ = self.sender_log.log_connection(format!(
-                    "Error while trying to connect to peer {}: {:?}",
-                    potential_peer, e
-                ));
-            } else {
-                let _ = self.sender_log.log_connection(format!(
-                    "Connection with peer {} established",
-                    potential_peer
-                ));
-                peers_addrs.push(*potential_peer);
-            }
-=======
     pub fn connect_to_testnet_peer(&mut self, potential_peer: SocketAddr) -> Result<SocketAddr, ErrorConnection> {
         
         if let Err(e) = self.attempt_connection_with_testnet_peer(&potential_peer) {
             let _ = self.sender_log.log_connection(format!("Error while trying to connect to peer {}: {:?}", potential_peer, e));
         } else {
             let _ = self.sender_log.log_connection(format!("Connection with peer {} established", potential_peer));
->>>>>>> 3d0eb057
         }
         Ok(potential_peer)
     }

use super::{error_node::ErrorNode, message_response::MessageResponse, peer_manager::PeerManager, message_to_peer::MessageToPeer};

use crate::{
    block_structure::transaction::Transaction,
    configurations::connection_config::ConnectionConfig,
    logs::logger_sender::LoggerSender,
    notifications::{notification::Notification, notifier::Notifier},
};

use std::{
    io::{Read, Write},
    sync::mpsc::{self, Sender},
    thread::{self, JoinHandle},
};

type HandleSender<T> = (JoinHandle<Result<T, ErrorNode>>, Sender<MessageToPeer>);

// It represents the broadcasting of the transactions and blocks to the peers
pub struct Broadcasting<RW>
where
    RW: Read + Write + Send + 'static,
{
    peers: Vec<HandleSender<RW>>,
    logger: LoggerSender,
}

impl<RW> Broadcasting<RW>
where
    RW: Read + Write + Send + 'static,
{
    pub fn new<N: Notifier + 'static>(
        peer_streams: Vec<RW>,
        sender_response: Sender<MessageResponse>,
        connection_config: ConnectionConfig,
        notifier: N,
        logger: LoggerSender,
    ) -> Self {
        Broadcasting {
            peers: Self::create_peers(
                peer_streams,
                sender_response,
                connection_config,
                notifier,
                logger.clone(),
            ),
            logger,
        }
    }

    /// It creates a thread for each peer with it's corresponding sender of transactions
    fn create_peers<N: Notifier + 'static>(
        peers_streams: Vec<RW>,
        sender: Sender<MessageResponse>,
        connection_config: ConnectionConfig,
        notifier: N,
        logger: LoggerSender,
    ) -> Vec<HandleSender<RW>> {
        let mut peers: Vec<HandleSender<RW>> = Vec::new();

        for peer_stream in peers_streams {
            let (sender_transaction, receiver_transaction) = mpsc::channel::<MessageToPeer>();

            let peer_manager = PeerManager::new(
                peer_stream,
                sender.clone(),
                receiver_transaction,
                connection_config.magic_numbers,
                notifier.clone(),
                logger.clone(),
            );

            let handle = thread::spawn(move || peer_manager.connecting_to_peer());

            peers.push((handle, sender_transaction));
        }

        peers
    }

    /// It sends a transaction to all the peers
    ///
    /// ### Error
    ///  * `ErrorNode::WhileSendingMessage`: It will appear when there is an error while sending a message to a peer
    pub fn send_transaction(&mut self, transaction: Transaction) -> Result<(), ErrorNode> {
        let transaction_id = match transaction.get_tx_id() {
            Ok(id) => id,
            Err(_) => {
                return Err(ErrorNode::WhileSendingMessage(
                    "Getting transaction id".to_string(),
                ))
            }
        };

        let _ = self
            .logger
            .log_transaction(format!("Broadcasting transaction: {:?}", transaction_id));
        for (_, sender) in self.peers.iter() {
<<<<<<< HEAD
            if sender.send(MessageToPeer::SendTransaction(transaction.clone())).is_err() {
                return Err(ErrorNode::WhileSendingMessage(
                    "Sending transaction message to peer".to_string(),
=======
            if sender.send(transaction.clone()).is_err() {
                let _ = self.logger.log_error(format!(
                    "Error while sending transaction: {:?}",
                    transaction_id
>>>>>>> 4367c5ef
                ));
            }
        }

        Ok(())
    }

    /// It stops all the peers and returns their streams
    ///
    /// ### Error
    ///  * `ErrorNode::NodeNotResponding`: It will appear when a thread could not finish
    pub fn destroy<N: Notifier>(self, notifier: N) -> Result<Vec<RW>, ErrorNode> {
        let _ = self.logger.log_configuration("Closing peers".to_string());
<<<<<<< HEAD
        for (_, sender) in self.peers.iter() {
            if sender.send(MessageToPeer::Stop).is_err() {
                return Err(ErrorNode::WhileSendingMessage(
                    "Sending transaction message to peer".to_string(),
                ));
=======
        notifier.notify(Notification::ClosingPeers);
        match self.stop.lock() {
            Ok(mut stop) => *stop = true,
            Err(_) => {
                return Err(ErrorNode::NodeNotResponding(
                    "Thread could not stop peers".to_string(),
                ))
>>>>>>> 4367c5ef
            }
        }

        let mut peers_streams = Vec::new();
        for (handle, _) in self.peers {
            match handle.join() {
                Ok(peer_stream) => peers_streams.push(peer_stream?),
                Err(_) => {
                    return Err(ErrorNode::NodeNotResponding(
                        "Thread could not finish correctly".to_string(),
                    ))
                }
            }
        }

        Ok(peers_streams)
    }
}<|MERGE_RESOLUTION|>--- conflicted
+++ resolved
@@ -1,4 +1,7 @@
-use super::{error_node::ErrorNode, message_response::MessageResponse, peer_manager::PeerManager, message_to_peer::MessageToPeer};
+use super::{
+    error_node::ErrorNode, message_response::MessageResponse, message_to_peer::MessageToPeer,
+    peer_manager::PeerManager,
+};
 
 use crate::{
     block_structure::transaction::Transaction,
@@ -95,16 +98,12 @@
             .logger
             .log_transaction(format!("Broadcasting transaction: {:?}", transaction_id));
         for (_, sender) in self.peers.iter() {
-<<<<<<< HEAD
-            if sender.send(MessageToPeer::SendTransaction(transaction.clone())).is_err() {
+            if sender
+                .send(MessageToPeer::SendTransaction(transaction.clone()))
+                .is_err()
+            {
                 return Err(ErrorNode::WhileSendingMessage(
                     "Sending transaction message to peer".to_string(),
-=======
-            if sender.send(transaction.clone()).is_err() {
-                let _ = self.logger.log_error(format!(
-                    "Error while sending transaction: {:?}",
-                    transaction_id
->>>>>>> 4367c5ef
                 ));
             }
         }
@@ -118,21 +117,12 @@
     ///  * `ErrorNode::NodeNotResponding`: It will appear when a thread could not finish
     pub fn destroy<N: Notifier>(self, notifier: N) -> Result<Vec<RW>, ErrorNode> {
         let _ = self.logger.log_configuration("Closing peers".to_string());
-<<<<<<< HEAD
+        notifier.notify(Notification::ClosingPeers);
         for (_, sender) in self.peers.iter() {
             if sender.send(MessageToPeer::Stop).is_err() {
                 return Err(ErrorNode::WhileSendingMessage(
                     "Sending transaction message to peer".to_string(),
                 ));
-=======
-        notifier.notify(Notification::ClosingPeers);
-        match self.stop.lock() {
-            Ok(mut stop) => *stop = true,
-            Err(_) => {
-                return Err(ErrorNode::NodeNotResponding(
-                    "Thread could not stop peers".to_string(),
-                ))
->>>>>>> 4367c5ef
             }
         }
 

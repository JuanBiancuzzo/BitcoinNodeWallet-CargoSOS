--- conflicted
+++ resolved
@@ -46,7 +46,10 @@
     Ok(hash_bytes_32)
 }
 
-<<<<<<< HEAD
+/// It hashes a byte array using hash160
+///
+/// ### Error
+///  * `ErrorSerialization::ErrorInSerialization`: It will appear when there is an error in the serialization
 pub fn hash160(bytes: &[u8]) -> Result<[u8; 20], ErrorSerialization> {
     let hash_bytes = hash160::Hash::hash(bytes);
     let hash_bytes: &[u8] = hash_bytes.as_ref();
@@ -62,12 +65,11 @@
     Ok(hash_bytes_20)
 }
 
-=======
+
 /// It hashes to times a byte array using sha256 and then it reduces it to 4 bytes
 ///
 /// ### Error
 ///  * `ErrorSerialization::ErrorInSerialization`: It will appear when there is an error in the serialization
->>>>>>> c62b447b
 pub fn hash256d_reduce(bytes: &[u8]) -> Result<HashTypeReduced, ErrorSerialization> {
     let hash_byte_32: HashType = hash256d(bytes)?;
 

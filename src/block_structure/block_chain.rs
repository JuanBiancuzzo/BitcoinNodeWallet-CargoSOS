--- conflicted
+++ resolved
@@ -5,13 +5,8 @@
 
 #[derive(Debug, Clone)]
 pub struct BlockChain {
-<<<<<<< HEAD
-    next_block: Vec<BlockChain>,
-    block: Block,
-=======
     pub next_block: Vec<BlockChain>,
     pub block: Block,   
->>>>>>> 3d0eb057
 }
 
 impl BlockChain {

use super::{
    block::Block,
    block_chain::BlockChain,
    hash::{hash256d, HashType},
    transaction::Transaction,
    transaction_output::TransactionOutput,
<<<<<<< HEAD
=======
    block::Block,
    hash::{
        hash256d,
    }, 
    transaction::Transaction,
    outpoint::Outpoint,
>>>>>>> 8463ae59
};

use crate::serialization::serializable_internal_order::SerializableInternalOrder;

use crate::wallet_structure::address::Address;

use std::collections::HashMap;

#[derive(Debug, Clone)]
pub struct UTXOSet {
    pub utxo: HashMap<Outpoint, TransactionOutput>
}

impl UTXOSet {
<<<<<<< HEAD
    /// Creates a new UTXOSet that can optionally be tied to an account.
=======

    /// Creates a new UTXOSet from a vector of blocks.
>>>>>>> 8463ae59
    pub fn new(blocks: Vec<Block>) -> UTXOSet {
        let mut utxo_set = UTXOSet { utxo: HashMap::new() };

        blocks
            .iter()
            .for_each(|block| utxo_set.update_utxo_with_block(block));

        utxo_set
    }

<<<<<<< HEAD
    /// Creates a new UTXOSet from a blockchain. If an account is provided, the UTXOSet
    /// will only contain transactions that belong to the account.
=======
    /// Creates a new UTXOSet from a blockchain.
>>>>>>> 8463ae59
    pub fn from_blockchain(blockchain: &BlockChain) -> UTXOSet {
        Self::new(blockchain.get_all_blocks())
    }

    /// Returns a list of the utxo that have not been spent yet.
    pub fn get_utxo_list(&self, possible_address: &Option<Address>) -> Vec<TransactionOutput> {
<<<<<<< HEAD
        self.utxo
            .iter()
            .filter_map(|(output, _, _)| {
                if let Some(address) = possible_address {
                    match address.verify_transaction_ownership(output) {
                        true => Some(output.clone()),
                        false => None,
                    }
                } else {
                    Some(output.clone())
                }
            })
            .collect()
=======
        self.utxo.values().filter_map(|output| {
            if let Some(address) = possible_address {
                match address.verify_transaction_ownership(output) {
                    true => Some(output.clone()),
                    false => None,
                }
            } else {
                Some(output.clone())
            }
        }).collect()
>>>>>>> 8463ae59
    }

    /// Updates the UTXOSet with the transaction outputs of a new block.
    fn update_utxo_with_transaction_output(&mut self, transactions: &Vec<Transaction>) {
        for transaction in transactions {
            let mut serialized_transaction: Vec<u8> = Vec::new();
            match transaction.io_serialize(&mut serialized_transaction) {
                Ok(_) => (),
                Err(_) => continue,
            }
            let hashed_transaction = match hash256d(&serialized_transaction) {
                Ok(hashed_transaction) => hashed_transaction,
                Err(_) => continue,
            };

            for (index_utxo, output) in transaction.tx_out.iter().enumerate() {
<<<<<<< HEAD
                self.utxo
                    .push((output.clone(), hashed_transaction, index_utxo as u32));
=======
                let outpoint = Outpoint {
                    hash: hashed_transaction.clone(),
                    index: index_utxo as u32,
                };
                self.utxo.insert(outpoint, output.clone());
>>>>>>> 8463ae59
            }
        }
    }

    /// Updates the UTXOSet with the transaction inputs of a new block.
    fn update_utxo_with_transaction_input(&mut self, transactions: &Vec<Transaction>) {
        for transaction in transactions {
            for input in &transaction.tx_in {
                self.utxo.remove(&input.previous_output);
            }
        }
    }

    /// Updates de UTXOSet with the information of a block
    pub fn update_utxo_with_block(&mut self, block: &Block) {
        self.update_utxo_with_transaction_output(&block.transactions);
        self.update_utxo_with_transaction_input(&block.transactions);
    }

    /// Returns the balance of the UTXOSet in Satoshis.
    pub fn get_balance_in_satoshis(&self, address: &Address) -> i64 {
        let mut balance: i64 = 0;
        self.utxo.values().for_each(|output| {
            if address.verify_transaction_ownership(output) {
                balance += output.value;
            }
        });
        balance
    }

    /// Returns the balance of the UTXOSet in TBTC.
    pub fn get_balance_in_tbtc(&self, address: &Address) -> f64 {
        self.get_balance_in_satoshis(address) as f64 / 100_000_000.0
    }
}

#[cfg(test)]

mod tests {
    use super::*;
    use crate::block_structure::{
        block::Block, block_header::BlockHeader, block_version, compact256::Compact256,
        outpoint::Outpoint, transaction::Transaction, transaction_input::TransactionInput,
        transaction_output::TransactionOutput,
    };
    use crate::messages::compact_size::CompactSize;

    #[test]
    fn test_01_correct_utxo_set_creation_from_utxo_set_with_account_transactions() {
        let mut block = Block::new(BlockHeader::new(
            block_version::BlockVersion::version(1),
            [0; 32],
            [0; 32],
            0,
            Compact256::from(10),
            0,
            CompactSize::new(1),
        ));

        let transaction_input = TransactionInput::new(
            Outpoint {
                hash: [1; 32],
                index: 23,
            },
            "Prueba in".as_bytes().to_vec(),
            24,
        );

        let transaction_output = TransactionOutput {
            value: 10,
            pk_script: vec![
                0x76, 0xa9, 0x14, 0x7a, 0xa8, 0x18, 0x46, 0x85, 0xca, 0x1f, 0x06, 0xf5, 0x43, 0xb6,
                0x4a, 0x50, 0x2e, 0xb3, 0xb6, 0x13, 0x5d, 0x67, 0x20, 0x88, 0xac,
            ],
        };

        let transaction = Transaction {
            version: 1,
            tx_in: vec![transaction_input.clone()],
            tx_out: vec![transaction_output.clone()],
            time: 0,
        };

        block.append_transaction(transaction).unwrap();

        let blockchain = BlockChain::new(block).unwrap();

        let utxo_set_blockchain = UTXOSet::from_blockchain(&blockchain);
        let address = Address::new(&"mrhW6tcF2LDetj3kJvaDTvatrVxNK64NXk".to_string()).unwrap();
        assert_eq!(utxo_set_blockchain.utxo.len(), 1);
        assert!(utxo_set_blockchain.get_balance_in_satoshis(&address) == 10);
    }

    #[test]
    fn test_02_correct_utxo_set_creation_from_utxo_set_without_account_transactions() {
        let mut block = Block::new(BlockHeader::new(
            block_version::BlockVersion::version(1),
            [0; 32],
            [0; 32],
            0,
            Compact256::from(10),
            0,
            CompactSize::new(1),
        ));

        let transaction_input = TransactionInput::new(
            Outpoint {
                hash: [1; 32],
                index: 23,
            },
            "Prueba in".as_bytes().to_vec(),
            24,
        );

        let transaction_output = TransactionOutput {
            value: 10,
            pk_script: vec![
                0x76, 0xa9, 0x14, 0x7a, 0xa8, 0x18, 0x46, 0x85, 0xca, 0x1f, 0x06, 0xf5, 0x43, 0xb6,
                0x4a, 0x50, 0x2e, 0xb3, 0xb6, 0x13, 0x5d, 0x67, 0x20, 0x88, 0xac,
            ],
        };

        let transaction = Transaction {
            version: 1,
            tx_in: vec![transaction_input.clone()],
            tx_out: vec![transaction_output.clone()],
            time: 0,
        };

        block.append_transaction(transaction).unwrap();

        let blockchain = BlockChain::new(block).unwrap();

        let utxo_set_blockchain = UTXOSet::from_blockchain(&blockchain);
        let address = Address::new(&"mnQLoVaZ3w1NLVmUhfG8hh6WoG3iu7cnNw".to_string()).unwrap();
        assert_eq!(utxo_set_blockchain.utxo.len(), 1);
        assert!(utxo_set_blockchain.get_balance_in_satoshis(&address) == 0);
    }

    #[test]
    fn test_03_correct_utxo_set_update_from_block() {
        let mut block_1 = Block::new(BlockHeader::new(
            block_version::BlockVersion::version(1),
            [0; 32],
            [0; 32],
            0,
            Compact256::from(10),
            0,
            CompactSize::new(1),
        ));

        let transaction_output_1 = TransactionOutput {
            value: 10,
            pk_script: vec![
                0x76, 0xa9, 0x14, 0x7a, 0xa8, 0x18, 0x46, 0x85, 0xca, 0x1f, 0x06, 0xf5, 0x43, 0xb6,
                0x4a, 0x50, 0x2e, 0xb3, 0xb6, 0x13, 0x5d, 0x67, 0x20, 0x88, 0xac,
            ],
        };

        let transaction_output_2 = TransactionOutput {
            value: 20,
            pk_script: vec![
                0x76, 0xa9, 0x14, 0x7a, 0xa8, 0x18, 0x46, 0x85, 0xca, 0x1f, 0x06, 0xf5, 0x43, 0xb6,
                0x4a, 0x50, 0x2e, 0xb3, 0xb6, 0x13, 0x5d, 0x67, 0x20, 0x88, 0xac,
            ],
        };

        let transaction_output = Transaction {
            version: 1,
            tx_in: vec![],
            tx_out: vec![transaction_output_1.clone(), transaction_output_2.clone()],
            time: 0,
        };

        block_1
            .append_transaction(transaction_output.clone())
            .unwrap();

        let blockchain = BlockChain::new(block_1).unwrap();

        let mut utxo_set = UTXOSet::from_blockchain(&blockchain);
        let address = Address::new(&"mrhW6tcF2LDetj3kJvaDTvatrVxNK64NXk".to_string()).unwrap();

        assert_eq!(utxo_set.utxo.len(), 2);
        assert_eq!(utxo_set.get_balance_in_satoshis(&address), 30);

        let mut serialized_transaction = Vec::new();
        transaction_output
            .io_serialize(&mut serialized_transaction)
            .unwrap();
        let hashed_transaction = hash256d(&serialized_transaction).unwrap();

        let transaction_input_1 = TransactionInput::new(
            Outpoint {
                hash: hashed_transaction,
                index: 0,
            },
            "Prueba in".as_bytes().to_vec(),
            24,
        );

        let transaction_input = Transaction {
            version: 1,
            tx_in: vec![transaction_input_1.clone()],
            tx_out: vec![],
            time: 0,
        };

        let mut block_transaction_input = Block::new(BlockHeader::new(
            block_version::BlockVersion::from(1),
            [0; 32],
            [0; 32],
            0,
            Compact256::from(10),
            0,
            CompactSize::new(1),
        ));

        block_transaction_input
            .append_transaction(transaction_input)
            .unwrap();

        utxo_set.update_utxo_with_block(&block_transaction_input);

        assert_eq!(utxo_set.utxo.len(), 1);
        assert!(utxo_set.get_balance_in_satoshis(&address) == 20);
    }

    #[test]
    fn test_04_correct_balance_calculation_in_tbtc() {
        let mut block = Block::new(BlockHeader::new(
            block_version::BlockVersion::version(1),
            [0; 32],
            [0; 32],
            0,
            Compact256::from(10),
            0,
            CompactSize::new(0),
        ));

        let transaction_input = TransactionInput::new(
            Outpoint {
                hash: [1; 32],
                index: 23,
            },
            "Prueba in".as_bytes().to_vec(),
            24,
        );

        let transaction_output = TransactionOutput {
            value: 10,
            pk_script: vec![
                0x76, 0xa9, 0x14, 0x7a, 0xa8, 0x18, 0x46, 0x85, 0xca, 0x1f, 0x06, 0xf5, 0x43, 0xb6,
                0x4a, 0x50, 0x2e, 0xb3, 0xb6, 0x13, 0x5d, 0x67, 0x20, 0x88, 0xac,
            ],
        };

        let transaction = Transaction {
            version: 1,
            tx_in: vec![transaction_input.clone()],
            tx_out: vec![transaction_output.clone()],
            time: 0,
        };

        block.append_transaction(transaction).unwrap();

        let blockchain = BlockChain::new(block).unwrap();

        let utxo_set_blockchain = UTXOSet::from_blockchain(&blockchain);
        let address = Address::new(&"mrhW6tcF2LDetj3kJvaDTvatrVxNK64NXk".to_string()).unwrap();
        assert_eq!(
            utxo_set_blockchain.get_balance_in_tbtc(&address),
            (10 as f64 / 100_000_000 as f64)
        );
    }
}<|MERGE_RESOLUTION|>--- conflicted
+++ resolved
@@ -1,18 +1,6 @@
 use super::{
-    block::Block,
-    block_chain::BlockChain,
-    hash::{hash256d, HashType},
-    transaction::Transaction,
-    transaction_output::TransactionOutput,
-<<<<<<< HEAD
-=======
-    block::Block,
-    hash::{
-        hash256d,
-    }, 
-    transaction::Transaction,
-    outpoint::Outpoint,
->>>>>>> 8463ae59
+    block::Block, block_chain::BlockChain, hash::hash256d, outpoint::Outpoint,
+    transaction::Transaction, transaction_output::TransactionOutput,
 };
 
 use crate::serialization::serializable_internal_order::SerializableInternalOrder;
@@ -23,18 +11,15 @@
 
 #[derive(Debug, Clone)]
 pub struct UTXOSet {
-    pub utxo: HashMap<Outpoint, TransactionOutput>
+    pub utxo: HashMap<Outpoint, TransactionOutput>,
 }
 
 impl UTXOSet {
-<<<<<<< HEAD
-    /// Creates a new UTXOSet that can optionally be tied to an account.
-=======
-
     /// Creates a new UTXOSet from a vector of blocks.
->>>>>>> 8463ae59
     pub fn new(blocks: Vec<Block>) -> UTXOSet {
-        let mut utxo_set = UTXOSet { utxo: HashMap::new() };
+        let mut utxo_set = UTXOSet {
+            utxo: HashMap::new(),
+        };
 
         blocks
             .iter()
@@ -43,22 +28,16 @@
         utxo_set
     }
 
-<<<<<<< HEAD
-    /// Creates a new UTXOSet from a blockchain. If an account is provided, the UTXOSet
-    /// will only contain transactions that belong to the account.
-=======
     /// Creates a new UTXOSet from a blockchain.
->>>>>>> 8463ae59
     pub fn from_blockchain(blockchain: &BlockChain) -> UTXOSet {
         Self::new(blockchain.get_all_blocks())
     }
 
     /// Returns a list of the utxo that have not been spent yet.
     pub fn get_utxo_list(&self, possible_address: &Option<Address>) -> Vec<TransactionOutput> {
-<<<<<<< HEAD
         self.utxo
-            .iter()
-            .filter_map(|(output, _, _)| {
+            .values()
+            .filter_map(|output| {
                 if let Some(address) = possible_address {
                     match address.verify_transaction_ownership(output) {
                         true => Some(output.clone()),
@@ -69,18 +48,6 @@
                 }
             })
             .collect()
-=======
-        self.utxo.values().filter_map(|output| {
-            if let Some(address) = possible_address {
-                match address.verify_transaction_ownership(output) {
-                    true => Some(output.clone()),
-                    false => None,
-                }
-            } else {
-                Some(output.clone())
-            }
-        }).collect()
->>>>>>> 8463ae59
     }
 
     /// Updates the UTXOSet with the transaction outputs of a new block.
@@ -97,16 +64,11 @@
             };
 
             for (index_utxo, output) in transaction.tx_out.iter().enumerate() {
-<<<<<<< HEAD
-                self.utxo
-                    .push((output.clone(), hashed_transaction, index_utxo as u32));
-=======
                 let outpoint = Outpoint {
                     hash: hashed_transaction.clone(),
                     index: index_utxo as u32,
                 };
                 self.utxo.insert(outpoint, output.clone());
->>>>>>> 8463ae59
             }
         }
     }

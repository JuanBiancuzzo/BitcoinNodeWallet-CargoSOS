--- conflicted
+++ resolved
@@ -23,11 +23,7 @@
 const GENESIS_N_BITS: u32 = 0x1d00ffff;
 const GENESIS_NONCE: u32 = 2083236893;
 
-<<<<<<< HEAD
-#[derive(Debug, Clone)]
-=======
 #[derive(Debug, PartialEq, Clone, Copy)]
->>>>>>> 824d2ef9
 pub struct BlockHeader {
     pub version: BlockVersion,
     pub previous_block_header_hash: HashType,

pub mod block;
pub mod block_chain;
pub mod block_header;
pub mod block_version;
pub mod node_chain;

pub mod compact256;
pub mod hash;

<<<<<<< HEAD
pub mod transaction;

pub mod merkle_tree;
pub mod outpoint;
=======
pub mod merkle_tree;
pub mod outpoint;
pub mod transaction;
>>>>>>> 3f0cf04e
pub mod transaction_input;
pub mod transaction_output;

pub mod utxo_set;

pub mod error_block;<|MERGE_RESOLUTION|>--- conflicted
+++ resolved
@@ -7,16 +7,9 @@
 pub mod compact256;
 pub mod hash;
 
-<<<<<<< HEAD
-pub mod transaction;
-
-pub mod merkle_tree;
-pub mod outpoint;
-=======
 pub mod merkle_tree;
 pub mod outpoint;
 pub mod transaction;
->>>>>>> 3f0cf04e
 pub mod transaction_input;
 pub mod transaction_output;
 

--- conflicted
+++ resolved
@@ -1,148 +1,99 @@
-<<<<<<< HEAD
-use super::hash::HashType;
-
-use crate::serialization::{
-    deserializable_internal_order::DeserializableInternalOrder,
-    deserializable_little_endian::DeserializableLittleEndian,
-    error_serialization::ErrorSerialization,
-    serializable_internal_order::SerializableInternalOrder,
-    serializable_little_endian::SerializableLittleEndian,
-};
-use std::{
-    hash::{Hash, Hasher},
-    io::{Read, Write},
-};
-
-use std::cmp::PartialEq;
-
-#[derive(Debug, Clone, PartialEq, Eq)]
-pub struct Outpoint {
-    pub hash: HashType,
-    pub index: u32,
-}
-
-impl SerializableInternalOrder for Outpoint {
-    fn io_serialize(&self, stream: &mut dyn Write) -> Result<(), ErrorSerialization> {
-        self.hash.io_serialize(stream)?;
-        self.index.le_serialize(stream)?;
-
-        Ok(())
-    }
-}
-
-impl DeserializableInternalOrder for Outpoint {
-    fn io_deserialize(stream: &mut dyn Read) -> Result<Self, ErrorSerialization> {
-        let hash = HashType::io_deserialize(stream)?;
-        let index = u32::le_deserialize(stream)?;
-
-        Ok(Outpoint { hash, index })
-    }
-}
-
-impl Hash for Outpoint {
-    fn hash<H: Hasher>(&self, state: &mut H) {
-        self.hash.hash(state);
-        self.index.hash(state);
-    }
-}
-
-#[cfg(test)]
-
-mod tests {
-    use super::*;
-
-    #[test]
-    fn test_01_correct_outpoint_serialization() {
-        let outpoint = Outpoint {
-            hash: [
-                0x7b, 0x1e, 0xab, 0xe0, 0x20, 0x9b, 0x1f, 0xe7, 0x94, 0x12, 0x45, 0x75, 0xef, 0x80, 
-                0x70, 0x57, 0xc7, 0x7a, 0xda, 0x21, 0x38, 0xae, 0x4f, 0xa8, 0xd6, 0xc4, 0xde, 0x03, 
-                0x98, 0xa1, 0x4f, 0x3f
-                ],
-            index: 1,
-        };
-        let mut stream: Vec<u8> = Vec::new();
-        outpoint.io_serialize(&mut stream).unwrap();
-        assert_eq!(
-            stream,
-            vec![
-                0x7b, 0x1e, 0xab, 0xe0, 0x20, 0x9b, 0x1f, 0xe7, 0x94, 0x12, 0x45, 0x75, 0xef, 0x80, 
-                0x70, 0x57, 0xc7, 0x7a, 0xda, 0x21, 0x38, 0xae, 0x4f, 0xa8, 0xd6, 0xc4, 0xde, 0x03, 
-                0x98, 0xa1, 0x4f, 0x3f, 0x01, 0x00, 0x00, 0x00 
-            ]
-        );
-    }
-
-    #[test]
-    fn test_02_correct_outpoint_deserialization(){
-        let outpoint = Outpoint {
-            hash: [
-                0x7b, 0x1e, 0xab, 0xe0, 0x20, 0x9b, 0x1f, 0xe7, 0x94, 0x12, 0x45, 0x75, 0xef, 0x80, 
-                0x70, 0x57, 0xc7, 0x7a, 0xda, 0x21, 0x38, 0xae, 0x4f, 0xa8, 0xd6, 0xc4, 0xde, 0x03, 
-                0x98, 0xa1, 0x4f, 0x3f
-                ],
-            index: 1,
-        };
-        let mut stream: &[u8] = &[
-            0x7b, 0x1e, 0xab, 0xe0, 0x20, 0x9b, 0x1f, 0xe7, 0x94, 0x12, 0x45, 0x75, 0xef, 0x80, 
-            0x70, 0x57, 0xc7, 0x7a, 0xda, 0x21, 0x38, 0xae, 0x4f, 0xa8, 0xd6, 0xc4, 0xde, 0x03, 
-            0x98, 0xa1, 0x4f, 0x3f, 0x01, 0x00, 0x00, 0x00 
-        ];
-        let outpoint_deserialized = Outpoint::io_deserialize(&mut stream).unwrap();
-        assert_eq!(outpoint, outpoint_deserialized);
-    }
-}
-=======
-use super::hash::HashType;
-
-use crate::serialization::{
-    deserializable_internal_order::DeserializableInternalOrder,
-    deserializable_little_endian::DeserializableLittleEndian,
-    error_serialization::ErrorSerialization,
-    serializable_internal_order::SerializableInternalOrder,
-    serializable_little_endian::SerializableLittleEndian,
-};
-use std::{
-    cmp::PartialEq,
-    hash::{Hash, Hasher},
-    io::{Read, Write},
-};
-
-/// It represents the outpoint of a transaction
-#[derive(Debug, Clone, PartialEq, Eq)]
-pub struct Outpoint {
-    hash: HashType,
-    index: u32,
-}
-
-impl Outpoint {
-    pub fn new(hash: HashType, index: u32) -> Self {
-        Outpoint { hash, index }
-    }
-}
-
-impl SerializableInternalOrder for Outpoint {
-    fn io_serialize(&self, stream: &mut dyn Write) -> Result<(), ErrorSerialization> {
-        self.hash.io_serialize(stream)?;
-        self.index.le_serialize(stream)?;
-
-        Ok(())
-    }
-}
-
-impl DeserializableInternalOrder for Outpoint {
-    fn io_deserialize(stream: &mut dyn Read) -> Result<Self, ErrorSerialization> {
-        let hash = HashType::io_deserialize(stream)?;
-        let index = u32::le_deserialize(stream)?;
-
-        Ok(Outpoint { hash, index })
-    }
-}
-
-impl Hash for Outpoint {
-    fn hash<H: Hasher>(&self, state: &mut H) {
-        self.hash.hash(state);
-        self.index.hash(state);
-    }
-}
->>>>>>> 3f0cf04e
+use super::hash::HashType;
+
+use crate::serialization::{
+    deserializable_internal_order::DeserializableInternalOrder,
+    deserializable_little_endian::DeserializableLittleEndian,
+    error_serialization::ErrorSerialization,
+    serializable_internal_order::SerializableInternalOrder,
+    serializable_little_endian::SerializableLittleEndian,
+};
+use std::{
+    cmp::PartialEq,
+    hash::{Hash, Hasher},
+    io::{Read, Write},
+};
+
+/// It represents the outpoint of a transaction
+#[derive(Debug, Clone, PartialEq, Eq)]
+pub struct Outpoint {
+    hash: HashType,
+    index: u32,
+}
+
+impl Outpoint {
+    pub fn new(hash: HashType, index: u32) -> Self {
+        Outpoint { hash, index }
+    }
+}
+
+impl SerializableInternalOrder for Outpoint {
+    fn io_serialize(&self, stream: &mut dyn Write) -> Result<(), ErrorSerialization> {
+        self.hash.io_serialize(stream)?;
+        self.index.le_serialize(stream)?;
+
+        Ok(())
+    }
+}
+
+impl DeserializableInternalOrder for Outpoint {
+    fn io_deserialize(stream: &mut dyn Read) -> Result<Self, ErrorSerialization> {
+        let hash = HashType::io_deserialize(stream)?;
+        let index = u32::le_deserialize(stream)?;
+
+        Ok(Outpoint { hash, index })
+    }
+}
+
+impl Hash for Outpoint {
+    fn hash<H: Hasher>(&self, state: &mut H) {
+        self.hash.hash(state);
+        self.index.hash(state);
+    }
+}
+
+#[cfg(test)]
+
+mod tests {
+    use super::*;
+
+    #[test]
+    fn test_01_correct_outpoint_serialization() {
+        let outpoint = Outpoint {
+            hash: [
+                0x7b, 0x1e, 0xab, 0xe0, 0x20, 0x9b, 0x1f, 0xe7, 0x94, 0x12, 0x45, 0x75, 0xef, 0x80, 
+                0x70, 0x57, 0xc7, 0x7a, 0xda, 0x21, 0x38, 0xae, 0x4f, 0xa8, 0xd6, 0xc4, 0xde, 0x03, 
+                0x98, 0xa1, 0x4f, 0x3f
+                ],
+            index: 1,
+        };
+        let mut stream: Vec<u8> = Vec::new();
+        outpoint.io_serialize(&mut stream).unwrap();
+        assert_eq!(
+            stream,
+            vec![
+                0x7b, 0x1e, 0xab, 0xe0, 0x20, 0x9b, 0x1f, 0xe7, 0x94, 0x12, 0x45, 0x75, 0xef, 0x80, 
+                0x70, 0x57, 0xc7, 0x7a, 0xda, 0x21, 0x38, 0xae, 0x4f, 0xa8, 0xd6, 0xc4, 0xde, 0x03, 
+                0x98, 0xa1, 0x4f, 0x3f, 0x01, 0x00, 0x00, 0x00 
+            ]
+        );
+    }
+
+    #[test]
+    fn test_02_correct_outpoint_deserialization(){
+        let outpoint = Outpoint {
+            hash: [
+                0x7b, 0x1e, 0xab, 0xe0, 0x20, 0x9b, 0x1f, 0xe7, 0x94, 0x12, 0x45, 0x75, 0xef, 0x80, 
+                0x70, 0x57, 0xc7, 0x7a, 0xda, 0x21, 0x38, 0xae, 0x4f, 0xa8, 0xd6, 0xc4, 0xde, 0x03, 
+                0x98, 0xa1, 0x4f, 0x3f
+                ],
+            index: 1,
+        };
+        let mut stream: &[u8] = &[
+            0x7b, 0x1e, 0xab, 0xe0, 0x20, 0x9b, 0x1f, 0xe7, 0x94, 0x12, 0x45, 0x75, 0xef, 0x80, 
+            0x70, 0x57, 0xc7, 0x7a, 0xda, 0x21, 0x38, 0xae, 0x4f, 0xa8, 0xd6, 0xc4, 0xde, 0x03, 
+            0x98, 0xa1, 0x4f, 0x3f, 0x01, 0x00, 0x00, 0x00 
+        ];
+        let outpoint_deserialized = Outpoint::io_deserialize(&mut stream).unwrap();
+        assert_eq!(outpoint, outpoint_deserialized);
+    }
+}
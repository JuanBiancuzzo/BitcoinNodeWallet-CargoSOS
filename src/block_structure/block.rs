use super::{
    block_header::BlockHeader, 
    transaction::Transaction,
    transaction_output::TransactionOutput,
    error_block::ErrorBlock,
    hash::{
        HashType,
        hash256d,
    },
};

use crate::serialization::{
    serializable_little_endian::SerializableLittleEndian,
    serializable_internal_order::SerializableInternalOrder,
    deserializable_little_endian::DeserializableLittleEndian,
    deserializable_internal_order::DeserializableInternalOrder,
    error_serialization::ErrorSerialization,
};

use crate::messages::{
    compact_size::CompactSize,
};

#[derive(Debug, Clone, PartialEq)]
pub struct Block {
    pub header: BlockHeader,
    pub transactions: Vec<Transaction>,
}

impl Block {
    pub fn new(header: BlockHeader) -> Self {
        Block {
            header,
            transactions: vec![],
        }
    }

    pub fn proof_of_inclusion(&self) -> bool {
        self.header.proof_of_inclusion(&self.transactions)
    }

    pub fn append_transaction(&mut self, transaction: Transaction) -> Result<(), ErrorBlock> {

        match self.transactions.iter().any(|this_transaction| *this_transaction == transaction) {
            true => return Err(ErrorBlock::TransactionAlreadyInBlock),
            false => self.transactions.push(transaction),
        }

        Ok(())
<<<<<<< HEAD
    }

    pub fn remove_spent_transactions_in_list(&self, utxo: &mut Vec<(TransactionOutput, HashType, u32)>) {
        for transaction in &self.transactions {
            for input in &transaction.tx_in {
                for (output, transaction_hash, index) in utxo.iter_mut() {
                    if input.previous_output.hash.eq(transaction_hash)  && input.previous_output.index == *index{
                        output.value = 0;
                    }
                }
            }
        } 
    }

    pub fn add_utxo_to_list(&self, utxo: &mut Vec<(TransactionOutput, HashType, u32)>) {
        for transaction in &self.transactions {
            let mut serialized_transaction = Vec::new();
            match transaction.serialize(&mut serialized_transaction) {
                Ok(_) => (),
                Err(_) => return,
            }
            let hashed_transaction = match hash256d(&serialized_transaction) {
                Ok(hashed_transaction) => hashed_transaction,
                Err(_) => return,
            };

            let mut index_utxo = 0;

            for output in &transaction.tx_out {
                utxo.push((output.clone(), hashed_transaction, index_utxo));
                index_utxo += 1;
            }
        }
    }

    pub fn update_utxo_list(&self, utxo: &mut Vec<(TransactionOutput, HashType, u32)>) {
        self.add_utxo_to_list(utxo);
        self.remove_spent_transactions_in_list(utxo);
    }
=======
    }    
>>>>>>> c29a1f08
}

impl SerializableLittleEndian for Block {

    fn le_serialize(&self, stream: &mut dyn std::io::Write) -> Result<(), ErrorSerialization> {
        self.header.io_serialize(stream)?;
        CompactSize::new(self.transactions.len() as u64).le_serialize(stream)?;
        for transaction in self.transactions.iter() {
            transaction.le_serialize(stream)?;
        }

        Ok(())
    }
}

impl DeserializableLittleEndian for Block {
    fn le_deserialize(stream: &mut dyn std::io::Read) -> Result<Self, ErrorSerialization> {
        let header = BlockHeader::io_deserialize(stream)?;
        let compact_size = CompactSize::le_deserialize(stream)?;
        
        let mut block = Block::new(header);

        for _ in 0..compact_size.value {
            let transaction = Transaction::le_deserialize(stream)?;
            match block.append_transaction(transaction) {
                Ok(_) | Err(ErrorBlock::TransactionAlreadyInBlock) => continue,
                _ => return Err(ErrorSerialization::ErrorInDeserialization(
                    "Appending transactions to the block".to_string()
                )),
            }
        }

        Ok(block)
    }
}<|MERGE_RESOLUTION|>--- conflicted
+++ resolved
@@ -47,49 +47,7 @@
         }
 
         Ok(())
-<<<<<<< HEAD
-    }
-
-    pub fn remove_spent_transactions_in_list(&self, utxo: &mut Vec<(TransactionOutput, HashType, u32)>) {
-        for transaction in &self.transactions {
-            for input in &transaction.tx_in {
-                for (output, transaction_hash, index) in utxo.iter_mut() {
-                    if input.previous_output.hash.eq(transaction_hash)  && input.previous_output.index == *index{
-                        output.value = 0;
-                    }
-                }
-            }
-        } 
-    }
-
-    pub fn add_utxo_to_list(&self, utxo: &mut Vec<(TransactionOutput, HashType, u32)>) {
-        for transaction in &self.transactions {
-            let mut serialized_transaction = Vec::new();
-            match transaction.serialize(&mut serialized_transaction) {
-                Ok(_) => (),
-                Err(_) => return,
-            }
-            let hashed_transaction = match hash256d(&serialized_transaction) {
-                Ok(hashed_transaction) => hashed_transaction,
-                Err(_) => return,
-            };
-
-            let mut index_utxo = 0;
-
-            for output in &transaction.tx_out {
-                utxo.push((output.clone(), hashed_transaction, index_utxo));
-                index_utxo += 1;
-            }
-        }
-    }
-
-    pub fn update_utxo_list(&self, utxo: &mut Vec<(TransactionOutput, HashType, u32)>) {
-        self.add_utxo_to_list(utxo);
-        self.remove_spent_transactions_in_list(utxo);
-    }
-=======
     }    
->>>>>>> c29a1f08
 }
 
 impl SerializableLittleEndian for Block {

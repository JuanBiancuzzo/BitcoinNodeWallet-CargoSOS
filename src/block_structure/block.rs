--- conflicted
+++ resolved
@@ -3,19 +3,12 @@
 use super::{
     block_header::BlockHeader, 
     transaction::Transaction,
-<<<<<<< HEAD
     transaction_output::TransactionOutput,
     error_block::ErrorBlock,
     hash::{
         HashType,
         hash256d,
     },
-};
-
-use crate::serialization::serializable::Serializable;
-
-=======
-    error_block::ErrorBlock, 
 };
 
 use crate::serialization::{
@@ -29,7 +22,6 @@
 };
 
 #[derive(Debug, Clone)]
->>>>>>> d4299b39
 pub struct Block {
     pub header: BlockHeader,
     pub transactions: Vec<Transaction>,
@@ -55,40 +47,6 @@
         }
 
         Ok(())
-    }
-}
-
-impl Serializable for Block {
-
-    fn serialize(&self, stream: &mut dyn std::io::Write) -> Result<(), ErrorSerialization> {
-        self.header.serialize(stream)?;
-        CompactSize::new(self.transactions.len() as u64).serialize(stream)?;
-        for transaction in self.transactions.iter() {
-            transaction.serialize(stream)?;
-        }
-
-        Ok(())
-    }
-}
-
-impl Deserializable for Block {
-    fn deserialize(stream: &mut dyn std::io::Read) -> Result<Self, ErrorSerialization> {
-        let header = BlockHeader::deserialize(stream)?;
-        let compact_size = CompactSize::deserialize(stream)?;
-        
-        let mut block = Block::new(header);
-
-        for _ in 0..compact_size.value {
-            let transaction = Transaction::deserialize(stream)?;
-            match block.append_transaction(transaction) {
-                Ok(_) | Err(ErrorBlock::TransactionAlreadyInBlock) => continue,
-                _ => return Err(ErrorSerialization::ErrorInDeserialization(
-                    "Appending transactions to the block".to_string()
-                )),
-            }
-        }
-
-        Ok(block)
     }
 
     pub fn remove_spent_transactions(&self, utxo_from_address: &mut Vec<(TransactionOutput, HashType, u32)>) {
@@ -130,4 +88,38 @@
         self.remove_spent_transactions(utxo_from_address);
         self.add_utxo_from_address(address, utxo_from_address);
     }
+}
+
+impl Serializable for Block {
+
+    fn serialize(&self, stream: &mut dyn std::io::Write) -> Result<(), ErrorSerialization> {
+        self.header.serialize(stream)?;
+        CompactSize::new(self.transactions.len() as u64).serialize(stream)?;
+        for transaction in self.transactions.iter() {
+            transaction.serialize(stream)?;
+        }
+
+        Ok(())
+    }
+}
+
+impl Deserializable for Block {
+    fn deserialize(stream: &mut dyn std::io::Read) -> Result<Self, ErrorSerialization> {
+        let header = BlockHeader::deserialize(stream)?;
+        let compact_size = CompactSize::deserialize(stream)?;
+        
+        let mut block = Block::new(header);
+
+        for _ in 0..compact_size.value {
+            let transaction = Transaction::deserialize(stream)?;
+            match block.append_transaction(transaction) {
+                Ok(_) | Err(ErrorBlock::TransactionAlreadyInBlock) => continue,
+                _ => return Err(ErrorSerialization::ErrorInDeserialization(
+                    "Appending transactions to the block".to_string()
+                )),
+            }
+        }
+
+        Ok(block)
+    }
 }
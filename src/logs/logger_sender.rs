use super::logger::MessageLog;
use std::sync::mpsc::Sender;

use super::error_log::ErrorLog;
use super::level::Level;

/// Manages the log messages. This can be cloned to have multiple senders
///
/// ### Errores
///  * `Error::ReceiverNotFound`: Este error puede aparecer cuando no existe un receiver
#[derive(Debug, Clone)]
pub struct LoggerSender {
    sender: Sender<MessageLog>,
}

impl LoggerSender {
    pub(crate) fn new(sender: Sender<MessageLog>) -> Self {
        LoggerSender { sender }
    }

    /// Sends the message with the desired level
    ///
    /// ### Errores
    ///  * `Error::ReceiverNotFound`: Este error puede aparecer cuando no existe un receiver
    pub fn log(&self, level: Level, message: String) -> Result<(), ErrorLog> {
        if self.sender.send((level, message)).is_err() {
            return Err(ErrorLog::ReceiverNotFound);
        }
        Ok(())
    }

    /// Sends the desired message with level: `Level::NODE`
    ///
    /// ### Errores
    ///  * `Error::ReceiverNotFound`: Este error puede aparecer cuando no existe un receiver
    pub fn log_node(&self, mensaje: String) -> Result<(), ErrorLog> {
        self.log(Level::NODE, mensaje)?;
        Ok(())
    }

    /// Sends the desired message with level: `Level::WALLET`
    ///
    /// ### Errores
    ///  * `Error::ReceiverNotFound`: Este error puede aparecer cuando no existe un receiver
    pub fn log_wallet(&self, mensaje: String) -> Result<(), ErrorLog> {
        self.log(Level::WALLET, mensaje)?;
        Ok(())
    }

    /// Sends the desired message with level: `Level::TRANSACTION`
    ///
    /// ### Errores
    ///  * `Error::ReceiverNotFound`: Este error puede aparecer cuando no existe un receiver
    pub fn log_transaction(&self, mensaje: String) -> Result<(), ErrorLog> {
        self.log(Level::TRANSACTION, mensaje)?;
        Ok(())
    }

    /// Sends the desired message with level: `Level::CONFIGURATION`
    ///
    /// ### Errores
    ///  * `Error::ReceiverNotFound`: Este error puede aparecer cuando no existe un receiver
    pub fn log_configuration(&self, mensaje: String) -> Result<(), ErrorLog> {
        self.log(Level::CONFIGURATION, mensaje)?;
        Ok(())
    }

    /// Sends the desired message with level: `Level::CONNECTION`
    ///
    /// ### Errores
    ///  * `Error::ReceiverNotFound`: Este error puede aparecer cuando no existe un receiver
    pub fn log_connection(&self, mensaje: String) -> Result<(), ErrorLog> {
        self.log(Level::CONNECTION, mensaje)?;
        Ok(())
    }

<<<<<<< HEAD
    /// Sends the desired message with level: `Level::FILE`
    ///
    /// ### Errores
    ///  * `Error::ReceiverNotFound`: Este error puede aparecer cuando no existe un receiver
    pub fn log_file(&self, mensaje: String) -> Result<(), ErrorLog> {
        self.log(Level::FILE, mensaje)?;
=======
    /// Sends the desired message with level: `Level::CONNECTION`
    ///
    /// ### Errores
    ///  * `Error::ReceiverNotFound`: Este error puede aparecer cuando no existe un receiver
    pub fn log_error(&self, mensaje: String) -> Result<(), ErrorLog> {
        self.log(Level::ERROR, mensaje)?;
>>>>>>> 802705db
        Ok(())
    }
}<|MERGE_RESOLUTION|>--- conflicted
+++ resolved
@@ -74,21 +74,21 @@
         Ok(())
     }
 
-<<<<<<< HEAD
     /// Sends the desired message with level: `Level::FILE`
     ///
     /// ### Errores
     ///  * `Error::ReceiverNotFound`: Este error puede aparecer cuando no existe un receiver
     pub fn log_file(&self, mensaje: String) -> Result<(), ErrorLog> {
         self.log(Level::FILE, mensaje)?;
-=======
+        Ok(())
+    }
+
     /// Sends the desired message with level: `Level::CONNECTION`
     ///
     /// ### Errores
     ///  * `Error::ReceiverNotFound`: Este error puede aparecer cuando no existe un receiver
     pub fn log_error(&self, mensaje: String) -> Result<(), ErrorLog> {
         self.log(Level::ERROR, mensaje)?;
->>>>>>> 802705db
         Ok(())
     }
 }
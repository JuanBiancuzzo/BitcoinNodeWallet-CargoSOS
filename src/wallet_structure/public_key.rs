use super::error_wallet::ErrorWallet;

use k256::ecdsa::VerifyingKey;
use std::convert::TryFrom;

pub const PUBLIC_KEY_SIZE: usize = 33;
pub type PublicKeyType = [u8; PUBLIC_KEY_SIZE];

use crate::serialization::{
    serializable_internal_order::SerializableInternalOrder,
    deserializable_internal_order::DeserializableInternalOrder,
    error_serialization::ErrorSerialization,
};

use std::io::{Read, Write};

#[derive(Debug, Clone, PartialEq)]
pub struct PublicKey {
    key: VerifyingKey,
    compressed_key : PublicKeyType,
}

impl PublicKey {
    pub fn new (public_key_bytes: &PublicKeyType) -> Result<PublicKey, ErrorWallet> {
        let key = match VerifyingKey::from_sec1_bytes(public_key_bytes) {
            Ok(verifying_key) => verifying_key,
            Err(e) => return Err(ErrorWallet::CannotGeneratePublicKey(format!("Cannot generate VerifyingKey object from {:?}, error : {:?}", public_key_bytes, e))),
        };
        Ok(PublicKey {
            key,
            compressed_key: public_key_bytes.clone(),
        })
    }
}

<<<<<<< HEAD
impl SerializableInternalOrder for PublicKey {
    fn io_serialize(&self, stream: &mut dyn Write) -> Result<(), ErrorSerialization> {
        self.compressed_key.io_serialize(stream)?;
        Ok(())
    }
}

impl DeserializableInternalOrder for PublicKey {
    fn io_deserialize(stream: &mut dyn Read) -> Result<Self, ErrorSerialization> {
        let bytes = <[u8; 33]>::io_deserialize(stream)?;
        let public_key = match PublicKey::new(&bytes) {
            Ok(public_key) => public_key,
            Err(e) => return Err(ErrorSerialization::ErrorInDeserialization(format!("Cannot deserialize public key, error : {:?}", e))),
        };

        Ok(public_key)
    }
}

=======
impl TryFrom<String> for PublicKey {
    type Error = ErrorWallet;

    fn try_from(value: String) -> Result<Self, Self::Error> {

        let mut bytes: Vec<u8> = Vec::new();

        for (i, char) in value.chars().enumerate().step_by(2) {
            let mut byte = String::new();
            byte.push(char);
            
            match value.chars().nth(i+1) {
                Some(next_char) => byte.push(next_char),
                None => byte.push('0'),
            }

            match u8::from_str_radix(&byte, 16) {
                Ok(byte) => bytes.push(byte),
                Err(e) => return Err(ErrorWallet::CannotGeneratePublicKey(format!("Error while converting a string ({byte}) into hexa: {:?}", e))),
            }
        }

        let bytes: PublicKeyType = match bytes.try_into() {
            Ok(bytes) => bytes,
            Err(bytes) => return Err(ErrorWallet::CannotGeneratePublicKey(format!("Cannot convert string to bytes, we get: {:?}", bytes))),
        };

        PublicKey::new(&bytes)
    }
}


>>>>>>> 802705db
    <|MERGE_RESOLUTION|>--- conflicted
+++ resolved
@@ -1,30 +1,37 @@
 use super::error_wallet::ErrorWallet;
 
+use crate::serialization::{
+    deserializable_internal_order::DeserializableInternalOrder,
+    error_serialization::ErrorSerialization,
+    serializable_internal_order::SerializableInternalOrder,
+};
+
+use std::{
+    convert::TryFrom,
+    io::{Read, Write},
+};
+
 use k256::ecdsa::VerifyingKey;
-use std::convert::TryFrom;
 
 pub const PUBLIC_KEY_SIZE: usize = 33;
 pub type PublicKeyType = [u8; PUBLIC_KEY_SIZE];
 
-use crate::serialization::{
-    serializable_internal_order::SerializableInternalOrder,
-    deserializable_internal_order::DeserializableInternalOrder,
-    error_serialization::ErrorSerialization,
-};
-
-use std::io::{Read, Write};
-
 #[derive(Debug, Clone, PartialEq)]
 pub struct PublicKey {
     key: VerifyingKey,
-    compressed_key : PublicKeyType,
+    compressed_key: PublicKeyType,
 }
 
 impl PublicKey {
-    pub fn new (public_key_bytes: &PublicKeyType) -> Result<PublicKey, ErrorWallet> {
+    pub fn new(public_key_bytes: &PublicKeyType) -> Result<PublicKey, ErrorWallet> {
         let key = match VerifyingKey::from_sec1_bytes(public_key_bytes) {
             Ok(verifying_key) => verifying_key,
-            Err(e) => return Err(ErrorWallet::CannotGeneratePublicKey(format!("Cannot generate VerifyingKey object from {:?}, error : {:?}", public_key_bytes, e))),
+            Err(e) => {
+                return Err(ErrorWallet::CannotGeneratePublicKey(format!(
+                    "Cannot generate VerifyingKey object from {:?}, error : {:?}",
+                    public_key_bytes, e
+                )))
+            }
         };
         Ok(PublicKey {
             key,
@@ -33,7 +40,6 @@
     }
 }
 
-<<<<<<< HEAD
 impl SerializableInternalOrder for PublicKey {
     fn io_serialize(&self, stream: &mut dyn Write) -> Result<(), ErrorSerialization> {
         self.compressed_key.io_serialize(stream)?;
@@ -46,45 +52,54 @@
         let bytes = <[u8; 33]>::io_deserialize(stream)?;
         let public_key = match PublicKey::new(&bytes) {
             Ok(public_key) => public_key,
-            Err(e) => return Err(ErrorSerialization::ErrorInDeserialization(format!("Cannot deserialize public key, error : {:?}", e))),
+            Err(e) => {
+                return Err(ErrorSerialization::ErrorInDeserialization(format!(
+                    "Cannot deserialize public key, error : {:?}",
+                    e
+                )))
+            }
         };
 
         Ok(public_key)
     }
 }
 
-=======
 impl TryFrom<String> for PublicKey {
     type Error = ErrorWallet;
 
     fn try_from(value: String) -> Result<Self, Self::Error> {
-
         let mut bytes: Vec<u8> = Vec::new();
 
         for (i, char) in value.chars().enumerate().step_by(2) {
             let mut byte = String::new();
             byte.push(char);
-            
-            match value.chars().nth(i+1) {
+
+            match value.chars().nth(i + 1) {
                 Some(next_char) => byte.push(next_char),
                 None => byte.push('0'),
             }
 
             match u8::from_str_radix(&byte, 16) {
                 Ok(byte) => bytes.push(byte),
-                Err(e) => return Err(ErrorWallet::CannotGeneratePublicKey(format!("Error while converting a string ({byte}) into hexa: {:?}", e))),
+                Err(e) => {
+                    return Err(ErrorWallet::CannotGeneratePublicKey(format!(
+                        "Error while converting a string ({byte}) into hexa: {:?}",
+                        e
+                    )))
+                }
             }
         }
 
         let bytes: PublicKeyType = match bytes.try_into() {
             Ok(bytes) => bytes,
-            Err(bytes) => return Err(ErrorWallet::CannotGeneratePublicKey(format!("Cannot convert string to bytes, we get: {:?}", bytes))),
+            Err(bytes) => {
+                return Err(ErrorWallet::CannotGeneratePublicKey(format!(
+                    "Cannot convert string to bytes, we get: {:?}",
+                    bytes
+                )))
+            }
         };
 
         PublicKey::new(&bytes)
     }
-}
-
-
->>>>>>> 802705db
-    +}
--- conflicted
+++ resolved
@@ -61,7 +61,6 @@
         let hashed_pk = &pk_script[3..23];
         hashed_pk == self.address.extract_hashed_pk()
     }
-<<<<<<< HEAD
 
     /// Returns the utxos owned by the account from a given utxo set.
     pub fn get_utxo_from_utxo_set(&self, utxo_set: &Vec<TransactionOutput>) -> Vec<TransactionOutput> {
@@ -74,7 +73,6 @@
         utxos
     }
 
-=======
 }
 
 impl SerializableInternalOrder for Account {
@@ -101,5 +99,4 @@
             address: Address::io_deserialize(stream)?,
         })
     }
->>>>>>> 1ef47142
 }
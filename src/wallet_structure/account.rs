<<<<<<< HEAD
use super::{
    address::Address,
    error_wallet::ErrorWallet,
    private_key::{PrivateKey, PrivateKeyType},
    public_key::{PublicKey, PublicKeyType},
};

use crate::serialization::{
    deserializable_fix_size::DeserializableFixSize,
    deserializable_internal_order::DeserializableInternalOrder,
    deserializable_little_endian::DeserializableLittleEndian,
    error_serialization::ErrorSerialization,
    serializable_internal_order::SerializableInternalOrder,
    serializable_little_endian::SerializableLittleEndian,
};

use std::{
    cmp::PartialEq,
    collections::HashMap,
    fmt::Display,
    io::{Read, Write},
};

use crate::block_structure::{
    outpoint::Outpoint, transaction::Transaction, transaction_output::TransactionOutput,
    utxo_set::UTXOSet,
};

#[derive(Debug, Clone)]
pub struct Account {
    pub account_name: String,
    pub private_key: PrivateKey,
    pub public_key: PublicKey,
    pub address: Address,
}

impl Account {
    pub fn new(
        name: &str,
        private_key_bytes: &PrivateKeyType,
        public_key_bytes: &PublicKeyType,
    ) -> Result<Account, ErrorWallet> {
        let account_name = name.to_string();
        let private_key = PrivateKey::new(private_key_bytes)?;
        let public_key = PublicKey::new(public_key_bytes);
        let address = Address::from_public_key(&public_key)?;

        Ok(Account {
            account_name,
            private_key,
            public_key,
            address,
        })
    }

    /// Returns true if the account owns the given utxo (works for P2PKH) and false otherwise.
    pub fn verify_transaction_output_ownership(&self, utxo: &TransactionOutput) -> bool {
        self.address.verify_transaction_ownership(utxo)
    }

    pub fn verify_transaction_ownership(&self, tx: &Transaction) -> bool {
        tx.verify_transaction_ownership(&self.address)
    }

    /// Returns the balance of the account in satoshis
    pub fn get_balance_in_satoshis(&self, utxo_set: UTXOSet) -> i64 {
        utxo_set.get_balance_in_satoshis(&self.address)
    }

    /// Returns the balance of the account in tbtc
    pub fn get_balance_in_tbtc(&self, utxo_set: UTXOSet) -> f64 {
        utxo_set.get_balance_in_tbtc(&self.address)
    }

    pub fn create_transaction_with_available_outputs(
        &self,
        to: Address,
        amount: i64,
        fee: i64,
        mut available_outputs: Vec<(Outpoint, TransactionOutput)>,
    ) -> Result<Transaction, ErrorWallet> {
        available_outputs.sort_by(|(_, a), (_, b)| b.value.cmp(&a.value));

        let mut input_amount = 0;
        let mut outputs_to_spend: Vec<(Outpoint, TransactionOutput)> = vec![];
        for (available_outpoint, available_transaction) in available_outputs.iter() {
            input_amount += available_transaction.value;
            outputs_to_spend.push((available_outpoint.clone(), available_transaction.clone()));
            if input_amount >= (amount + fee) {
                break;
            }
        }

        if input_amount < (amount + fee) {
            return Err(ErrorWallet::NotEnoughFunds(format!("Not enough funds to create the transaction. Input amount: {}. Output amount: {}. Fee: {}", input_amount, amount, fee)));
        }

        let outputs_to_spend: HashMap<Outpoint, TransactionOutput> =
            outputs_to_spend.into_iter().collect();

        match Transaction::from_account_to_address(&self, &outputs_to_spend, &to, amount, fee) {
            Ok(transaction) => Ok(transaction),
            Err(error) => Err(ErrorWallet::CannotCreateNewTransaction(format!(
                "Error while trying to create a new transaction. Error: {:?}",
                error
            ))),
        }
    }

    pub fn create_transaction(
        &self,
        to: Address,
        amount: i64,
        fee: i64,
        utxo_set: UTXOSet,
    ) -> Result<Transaction, ErrorWallet> {
        let available_outputs = utxo_set.get_utxo_list_with_outpoints(Some(&self.address));
        self.create_transaction_with_available_outputs(to, amount, fee, available_outputs)
    }

    pub fn sign(&self, message: &[u8]) -> Result<Vec<u8>, ErrorWallet> {
        self.private_key.sign(message)
    }
}

impl PartialEq for Account {
    fn eq(&self, other: &Self) -> bool {
        self.account_name == other.account_name
    }
}

impl SerializableInternalOrder for Account {
    fn io_serialize(&self, stream: &mut dyn Write) -> Result<(), ErrorSerialization> {
        (self.account_name.len() as u64).le_serialize(stream)?;
        self.account_name.le_serialize(stream)?;

        self.private_key.io_serialize(stream)?;
        self.public_key.io_serialize(stream)?;
        self.address.io_serialize(stream)?;

        Ok(())
    }
}

impl DeserializableInternalOrder for Account {
    fn io_deserialize(stream: &mut dyn Read) -> Result<Self, ErrorSerialization> {
        let account_name_len = u64::le_deserialize(stream)? as usize;

        Ok(Account {
            account_name: String::deserialize_fix_size(stream, account_name_len)?,
            private_key: PrivateKey::io_deserialize(stream)?,
            public_key: PublicKey::io_deserialize(stream)?,
            address: Address::io_deserialize(stream)?,
        })
    }
}

impl Display for Account {
    fn fmt(&self, f: &mut std::fmt::Formatter<'_>) -> std::fmt::Result {
        write!(f, "Account Name: {}", self.account_name)
    }
}
=======
use super::{
    address::Address,
    error_wallet::ErrorWallet,
    private_key::{PrivateKey, PrivateKeyType},
    public_key::{PublicKey, PublicKeyType},
};

use crate::serialization::{
    deserializable_fix_size::DeserializableFixSize,
    deserializable_internal_order::DeserializableInternalOrder,
    deserializable_little_endian::DeserializableLittleEndian,
    error_serialization::ErrorSerialization,
    serializable_internal_order::SerializableInternalOrder,
    serializable_little_endian::SerializableLittleEndian,
};

use crate::block_structure::{
    outpoint::Outpoint, transaction::Transaction, transaction_output::TransactionOutput,
    utxo_set::UTXOSet,
};

use std::{
    cmp::PartialEq,
    collections::HashMap,
    fmt::Display,
    io::{Read, Write},
};

/// It's the internal representation of an account in the wallet
#[derive(Debug, Clone)]
pub struct Account {
    pub account_name: String,
    pub private_key: PrivateKey,
    pub public_key: PublicKey,
    pub address: Address,
}

impl Account {
    pub fn new(
        name: &str,
        private_key_bytes: &PrivateKeyType,
        public_key_bytes: &PublicKeyType,
        addres: &str,
    ) -> Result<Account, ErrorWallet> {
        let account_name = name.to_string();
        let private_key = PrivateKey::new(private_key_bytes)?;
        let public_key = PublicKey::new(public_key_bytes);
        let address = Address::new(addres)?;

        Ok(Account {
            account_name,
            private_key,
            public_key,
            address,
        })
    }

    /// Returns true if the account owns the given transaction output (works for P2PKH) and false otherwise.
    pub fn verify_transaction_output_ownership(&self, txo: &TransactionOutput) -> bool {
        self.address.verify_transaction_ownership(txo)
    }

    /// Returns true if the account owns any transaction output given the transaction (works for P2PKH) and false otherwise.
    pub fn verify_transaction_ownership(&self, tx: &Transaction) -> bool {
        tx.verify_transaction_ownership(&self.address)
    }

    /// Returns the balance of the account in satoshis
    pub fn get_balance_in_satoshis(&self, utxo_set: UTXOSet) -> i64 {
        utxo_set.get_balance_in_satoshis(&self.address)
    }

    /// Returns the balance of the account in tbtc
    pub fn get_balance_in_tbtc(&self, utxo_set: UTXOSet) -> f64 {
        utxo_set.get_balance_in_tbtc(&self.address)
    }

    /// Returns a transaction given the amount and to whom it is sent
    ///
    /// ### Error
    ///  * `ErrorWallet::CannotCreateNewTransaction`: It will appear when a transaction cannot be created
    ///  * `ErrorWallet::NotEnoughFunds`: It will appear when an account does not have enough funds to create a transaction for the amount requested
    pub fn create_transaction_with_available_outputs(
        &self,
        to: Address,
        amount: i64,
        fee: i64,
        mut available_outputs: Vec<(Outpoint, TransactionOutput)>,
    ) -> Result<Transaction, ErrorWallet> {
        available_outputs.sort_by(|(_, a), (_, b)| b.value.cmp(&a.value));

        let mut input_amount = 0;
        let mut outputs_to_spend: Vec<(Outpoint, TransactionOutput)> = vec![];
        for (available_outpoint, available_transaction) in available_outputs.iter() {
            input_amount += available_transaction.value;
            outputs_to_spend.push((available_outpoint.clone(), available_transaction.clone()));
            if input_amount >= (amount + fee) {
                break;
            }
        }

        if input_amount < (amount + fee) {
            return Err(ErrorWallet::NotEnoughFunds(format!("Not enough funds to create the transaction. Input amount: {}. Output amount: {}. Fee: {}", input_amount, amount, fee)));
        }

        let outputs_to_spend: HashMap<Outpoint, TransactionOutput> =
            outputs_to_spend.into_iter().collect();

        match Transaction::from_account_to_address(&self, &outputs_to_spend, &to, amount, fee) {
            Ok(transaction) => Ok(transaction),
            Err(error) => Err(ErrorWallet::CannotCreateNewTransaction(format!(
                "Error while trying to create a new transaction. Error: {:?}",
                error
            ))),
        }
    }

    /// Returns a transaction given the amount and to whom it is sent
    ///
    /// ### Error
    ///  * `ErrorWallet::CannotCreateNewTransaction`: It will appear when a transaction cannot be created
    ///  * `ErrorWallet::NotEnoughFunds`: It will appear when an account does not have enough funds to create a transaction for the amount requested
    pub fn create_transaction(
        &self,
        to: Address,
        amount: i64,
        fee: i64,
        utxo_set: UTXOSet,
    ) -> Result<Transaction, ErrorWallet> {
        let available_outputs = utxo_set.get_utxo_list_with_outpoints(Some(&self.address));
        self.create_transaction_with_available_outputs(to, amount, fee, available_outputs)
    }

    /// Return a message signed with the private key of the account
    ///
    /// ### Error
    ///  * `ErrorWallet::CannotSignMessage`: It will appear when a transaction cannot be signed
    pub fn sign(&self, message: &[u8]) -> Result<Vec<u8>, ErrorWallet> {
        self.private_key.sign(message)
    }
}

impl PartialEq for Account {
    fn eq(&self, other: &Self) -> bool {
        self.account_name == other.account_name
    }
}

impl SerializableInternalOrder for Account {
    fn io_serialize(&self, stream: &mut dyn Write) -> Result<(), ErrorSerialization> {
        (self.account_name.len() as u64).le_serialize(stream)?;
        self.account_name.le_serialize(stream)?;

        self.private_key.io_serialize(stream)?;
        self.public_key.io_serialize(stream)?;
        self.address.io_serialize(stream)?;

        Ok(())
    }
}

impl DeserializableInternalOrder for Account {
    fn io_deserialize(stream: &mut dyn Read) -> Result<Self, ErrorSerialization> {
        let account_name_len = u64::le_deserialize(stream)? as usize;

        Ok(Account {
            account_name: String::deserialize_fix_size(stream, account_name_len)?,
            private_key: PrivateKey::io_deserialize(stream)?,
            public_key: PublicKey::io_deserialize(stream)?,
            address: Address::io_deserialize(stream)?,
        })
    }
}

impl Display for Account {
    fn fmt(&self, f: &mut std::fmt::Formatter<'_>) -> std::fmt::Result {
        write!(f, "Account Name: {}", self.account_name)
    }
}
>>>>>>> c62b447b
<|MERGE_RESOLUTION|>--- conflicted
+++ resolved
@@ -1,344 +1,178 @@
-<<<<<<< HEAD
-use super::{
-    address::Address,
-    error_wallet::ErrorWallet,
-    private_key::{PrivateKey, PrivateKeyType},
-    public_key::{PublicKey, PublicKeyType},
-};
-
-use crate::serialization::{
-    deserializable_fix_size::DeserializableFixSize,
-    deserializable_internal_order::DeserializableInternalOrder,
-    deserializable_little_endian::DeserializableLittleEndian,
-    error_serialization::ErrorSerialization,
-    serializable_internal_order::SerializableInternalOrder,
-    serializable_little_endian::SerializableLittleEndian,
-};
-
-use std::{
-    cmp::PartialEq,
-    collections::HashMap,
-    fmt::Display,
-    io::{Read, Write},
-};
-
-use crate::block_structure::{
-    outpoint::Outpoint, transaction::Transaction, transaction_output::TransactionOutput,
-    utxo_set::UTXOSet,
-};
-
-#[derive(Debug, Clone)]
-pub struct Account {
-    pub account_name: String,
-    pub private_key: PrivateKey,
-    pub public_key: PublicKey,
-    pub address: Address,
-}
-
-impl Account {
-    pub fn new(
-        name: &str,
-        private_key_bytes: &PrivateKeyType,
-        public_key_bytes: &PublicKeyType,
-    ) -> Result<Account, ErrorWallet> {
-        let account_name = name.to_string();
-        let private_key = PrivateKey::new(private_key_bytes)?;
-        let public_key = PublicKey::new(public_key_bytes);
-        let address = Address::from_public_key(&public_key)?;
-
-        Ok(Account {
-            account_name,
-            private_key,
-            public_key,
-            address,
-        })
-    }
-
-    /// Returns true if the account owns the given utxo (works for P2PKH) and false otherwise.
-    pub fn verify_transaction_output_ownership(&self, utxo: &TransactionOutput) -> bool {
-        self.address.verify_transaction_ownership(utxo)
-    }
-
-    pub fn verify_transaction_ownership(&self, tx: &Transaction) -> bool {
-        tx.verify_transaction_ownership(&self.address)
-    }
-
-    /// Returns the balance of the account in satoshis
-    pub fn get_balance_in_satoshis(&self, utxo_set: UTXOSet) -> i64 {
-        utxo_set.get_balance_in_satoshis(&self.address)
-    }
-
-    /// Returns the balance of the account in tbtc
-    pub fn get_balance_in_tbtc(&self, utxo_set: UTXOSet) -> f64 {
-        utxo_set.get_balance_in_tbtc(&self.address)
-    }
-
-    pub fn create_transaction_with_available_outputs(
-        &self,
-        to: Address,
-        amount: i64,
-        fee: i64,
-        mut available_outputs: Vec<(Outpoint, TransactionOutput)>,
-    ) -> Result<Transaction, ErrorWallet> {
-        available_outputs.sort_by(|(_, a), (_, b)| b.value.cmp(&a.value));
-
-        let mut input_amount = 0;
-        let mut outputs_to_spend: Vec<(Outpoint, TransactionOutput)> = vec![];
-        for (available_outpoint, available_transaction) in available_outputs.iter() {
-            input_amount += available_transaction.value;
-            outputs_to_spend.push((available_outpoint.clone(), available_transaction.clone()));
-            if input_amount >= (amount + fee) {
-                break;
-            }
-        }
-
-        if input_amount < (amount + fee) {
-            return Err(ErrorWallet::NotEnoughFunds(format!("Not enough funds to create the transaction. Input amount: {}. Output amount: {}. Fee: {}", input_amount, amount, fee)));
-        }
-
-        let outputs_to_spend: HashMap<Outpoint, TransactionOutput> =
-            outputs_to_spend.into_iter().collect();
-
-        match Transaction::from_account_to_address(&self, &outputs_to_spend, &to, amount, fee) {
-            Ok(transaction) => Ok(transaction),
-            Err(error) => Err(ErrorWallet::CannotCreateNewTransaction(format!(
-                "Error while trying to create a new transaction. Error: {:?}",
-                error
-            ))),
-        }
-    }
-
-    pub fn create_transaction(
-        &self,
-        to: Address,
-        amount: i64,
-        fee: i64,
-        utxo_set: UTXOSet,
-    ) -> Result<Transaction, ErrorWallet> {
-        let available_outputs = utxo_set.get_utxo_list_with_outpoints(Some(&self.address));
-        self.create_transaction_with_available_outputs(to, amount, fee, available_outputs)
-    }
-
-    pub fn sign(&self, message: &[u8]) -> Result<Vec<u8>, ErrorWallet> {
-        self.private_key.sign(message)
-    }
-}
-
-impl PartialEq for Account {
-    fn eq(&self, other: &Self) -> bool {
-        self.account_name == other.account_name
-    }
-}
-
-impl SerializableInternalOrder for Account {
-    fn io_serialize(&self, stream: &mut dyn Write) -> Result<(), ErrorSerialization> {
-        (self.account_name.len() as u64).le_serialize(stream)?;
-        self.account_name.le_serialize(stream)?;
-
-        self.private_key.io_serialize(stream)?;
-        self.public_key.io_serialize(stream)?;
-        self.address.io_serialize(stream)?;
-
-        Ok(())
-    }
-}
-
-impl DeserializableInternalOrder for Account {
-    fn io_deserialize(stream: &mut dyn Read) -> Result<Self, ErrorSerialization> {
-        let account_name_len = u64::le_deserialize(stream)? as usize;
-
-        Ok(Account {
-            account_name: String::deserialize_fix_size(stream, account_name_len)?,
-            private_key: PrivateKey::io_deserialize(stream)?,
-            public_key: PublicKey::io_deserialize(stream)?,
-            address: Address::io_deserialize(stream)?,
-        })
-    }
-}
-
-impl Display for Account {
-    fn fmt(&self, f: &mut std::fmt::Formatter<'_>) -> std::fmt::Result {
-        write!(f, "Account Name: {}", self.account_name)
-    }
-}
-=======
-use super::{
-    address::Address,
-    error_wallet::ErrorWallet,
-    private_key::{PrivateKey, PrivateKeyType},
-    public_key::{PublicKey, PublicKeyType},
-};
-
-use crate::serialization::{
-    deserializable_fix_size::DeserializableFixSize,
-    deserializable_internal_order::DeserializableInternalOrder,
-    deserializable_little_endian::DeserializableLittleEndian,
-    error_serialization::ErrorSerialization,
-    serializable_internal_order::SerializableInternalOrder,
-    serializable_little_endian::SerializableLittleEndian,
-};
-
-use crate::block_structure::{
-    outpoint::Outpoint, transaction::Transaction, transaction_output::TransactionOutput,
-    utxo_set::UTXOSet,
-};
-
-use std::{
-    cmp::PartialEq,
-    collections::HashMap,
-    fmt::Display,
-    io::{Read, Write},
-};
-
-/// It's the internal representation of an account in the wallet
-#[derive(Debug, Clone)]
-pub struct Account {
-    pub account_name: String,
-    pub private_key: PrivateKey,
-    pub public_key: PublicKey,
-    pub address: Address,
-}
-
-impl Account {
-    pub fn new(
-        name: &str,
-        private_key_bytes: &PrivateKeyType,
-        public_key_bytes: &PublicKeyType,
-        addres: &str,
-    ) -> Result<Account, ErrorWallet> {
-        let account_name = name.to_string();
-        let private_key = PrivateKey::new(private_key_bytes)?;
-        let public_key = PublicKey::new(public_key_bytes);
-        let address = Address::new(addres)?;
-
-        Ok(Account {
-            account_name,
-            private_key,
-            public_key,
-            address,
-        })
-    }
-
-    /// Returns true if the account owns the given transaction output (works for P2PKH) and false otherwise.
-    pub fn verify_transaction_output_ownership(&self, txo: &TransactionOutput) -> bool {
-        self.address.verify_transaction_ownership(txo)
-    }
-
-    /// Returns true if the account owns any transaction output given the transaction (works for P2PKH) and false otherwise.
-    pub fn verify_transaction_ownership(&self, tx: &Transaction) -> bool {
-        tx.verify_transaction_ownership(&self.address)
-    }
-
-    /// Returns the balance of the account in satoshis
-    pub fn get_balance_in_satoshis(&self, utxo_set: UTXOSet) -> i64 {
-        utxo_set.get_balance_in_satoshis(&self.address)
-    }
-
-    /// Returns the balance of the account in tbtc
-    pub fn get_balance_in_tbtc(&self, utxo_set: UTXOSet) -> f64 {
-        utxo_set.get_balance_in_tbtc(&self.address)
-    }
-
-    /// Returns a transaction given the amount and to whom it is sent
-    ///
-    /// ### Error
-    ///  * `ErrorWallet::CannotCreateNewTransaction`: It will appear when a transaction cannot be created
-    ///  * `ErrorWallet::NotEnoughFunds`: It will appear when an account does not have enough funds to create a transaction for the amount requested
-    pub fn create_transaction_with_available_outputs(
-        &self,
-        to: Address,
-        amount: i64,
-        fee: i64,
-        mut available_outputs: Vec<(Outpoint, TransactionOutput)>,
-    ) -> Result<Transaction, ErrorWallet> {
-        available_outputs.sort_by(|(_, a), (_, b)| b.value.cmp(&a.value));
-
-        let mut input_amount = 0;
-        let mut outputs_to_spend: Vec<(Outpoint, TransactionOutput)> = vec![];
-        for (available_outpoint, available_transaction) in available_outputs.iter() {
-            input_amount += available_transaction.value;
-            outputs_to_spend.push((available_outpoint.clone(), available_transaction.clone()));
-            if input_amount >= (amount + fee) {
-                break;
-            }
-        }
-
-        if input_amount < (amount + fee) {
-            return Err(ErrorWallet::NotEnoughFunds(format!("Not enough funds to create the transaction. Input amount: {}. Output amount: {}. Fee: {}", input_amount, amount, fee)));
-        }
-
-        let outputs_to_spend: HashMap<Outpoint, TransactionOutput> =
-            outputs_to_spend.into_iter().collect();
-
-        match Transaction::from_account_to_address(&self, &outputs_to_spend, &to, amount, fee) {
-            Ok(transaction) => Ok(transaction),
-            Err(error) => Err(ErrorWallet::CannotCreateNewTransaction(format!(
-                "Error while trying to create a new transaction. Error: {:?}",
-                error
-            ))),
-        }
-    }
-
-    /// Returns a transaction given the amount and to whom it is sent
-    ///
-    /// ### Error
-    ///  * `ErrorWallet::CannotCreateNewTransaction`: It will appear when a transaction cannot be created
-    ///  * `ErrorWallet::NotEnoughFunds`: It will appear when an account does not have enough funds to create a transaction for the amount requested
-    pub fn create_transaction(
-        &self,
-        to: Address,
-        amount: i64,
-        fee: i64,
-        utxo_set: UTXOSet,
-    ) -> Result<Transaction, ErrorWallet> {
-        let available_outputs = utxo_set.get_utxo_list_with_outpoints(Some(&self.address));
-        self.create_transaction_with_available_outputs(to, amount, fee, available_outputs)
-    }
-
-    /// Return a message signed with the private key of the account
-    ///
-    /// ### Error
-    ///  * `ErrorWallet::CannotSignMessage`: It will appear when a transaction cannot be signed
-    pub fn sign(&self, message: &[u8]) -> Result<Vec<u8>, ErrorWallet> {
-        self.private_key.sign(message)
-    }
-}
-
-impl PartialEq for Account {
-    fn eq(&self, other: &Self) -> bool {
-        self.account_name == other.account_name
-    }
-}
-
-impl SerializableInternalOrder for Account {
-    fn io_serialize(&self, stream: &mut dyn Write) -> Result<(), ErrorSerialization> {
-        (self.account_name.len() as u64).le_serialize(stream)?;
-        self.account_name.le_serialize(stream)?;
-
-        self.private_key.io_serialize(stream)?;
-        self.public_key.io_serialize(stream)?;
-        self.address.io_serialize(stream)?;
-
-        Ok(())
-    }
-}
-
-impl DeserializableInternalOrder for Account {
-    fn io_deserialize(stream: &mut dyn Read) -> Result<Self, ErrorSerialization> {
-        let account_name_len = u64::le_deserialize(stream)? as usize;
-
-        Ok(Account {
-            account_name: String::deserialize_fix_size(stream, account_name_len)?,
-            private_key: PrivateKey::io_deserialize(stream)?,
-            public_key: PublicKey::io_deserialize(stream)?,
-            address: Address::io_deserialize(stream)?,
-        })
-    }
-}
-
-impl Display for Account {
-    fn fmt(&self, f: &mut std::fmt::Formatter<'_>) -> std::fmt::Result {
-        write!(f, "Account Name: {}", self.account_name)
-    }
-}
->>>>>>> c62b447b
+use super::{
+    address::Address,
+    error_wallet::ErrorWallet,
+    private_key::{PrivateKey, PrivateKeyType},
+    public_key::{PublicKey, PublicKeyType},
+};
+
+use crate::serialization::{
+    deserializable_fix_size::DeserializableFixSize,
+    deserializable_internal_order::DeserializableInternalOrder,
+    deserializable_little_endian::DeserializableLittleEndian,
+    error_serialization::ErrorSerialization,
+    serializable_internal_order::SerializableInternalOrder,
+    serializable_little_endian::SerializableLittleEndian,
+};
+
+use crate::block_structure::{
+    outpoint::Outpoint, transaction::Transaction, transaction_output::TransactionOutput,
+    utxo_set::UTXOSet,
+};
+
+use std::{
+    cmp::PartialEq,
+    collections::HashMap,
+    fmt::Display,
+    io::{Read, Write},
+};
+
+/// It's the internal representation of an account in the wallet
+#[derive(Debug, Clone)]
+pub struct Account {
+    pub account_name: String,
+    pub private_key: PrivateKey,
+    pub public_key: PublicKey,
+    pub address: Address,
+}
+
+impl Account {
+    pub fn new(
+        name: &str,
+        private_key_bytes: &PrivateKeyType,
+        public_key_bytes: &PublicKeyType,
+    ) -> Result<Account, ErrorWallet> {
+        let account_name = name.to_string();
+        let private_key = PrivateKey::new(private_key_bytes)?;
+        let public_key = PublicKey::new(public_key_bytes);
+        let address = Address::from_public_key(&public_key)?;
+
+        Ok(Account {
+            account_name,
+            private_key,
+            public_key,
+            address,
+        })
+    }
+
+    /// Returns true if the account owns the given transaction output (works for P2PKH) and false otherwise.
+    pub fn verify_transaction_output_ownership(&self, txo: &TransactionOutput) -> bool {
+        self.address.verify_transaction_ownership(txo)
+    }
+
+    /// Returns true if the account owns any transaction output given the transaction (works for P2PKH) and false otherwise.
+    pub fn verify_transaction_ownership(&self, tx: &Transaction) -> bool {
+        tx.verify_transaction_ownership(&self.address)
+    }
+
+    /// Returns the balance of the account in satoshis
+    pub fn get_balance_in_satoshis(&self, utxo_set: UTXOSet) -> i64 {
+        utxo_set.get_balance_in_satoshis(&self.address)
+    }
+
+    /// Returns the balance of the account in tbtc
+    pub fn get_balance_in_tbtc(&self, utxo_set: UTXOSet) -> f64 {
+        utxo_set.get_balance_in_tbtc(&self.address)
+    }
+
+    /// Returns a transaction given the amount and to whom it is sent
+    ///
+    /// ### Error
+    ///  * `ErrorWallet::CannotCreateNewTransaction`: It will appear when a transaction cannot be created
+    ///  * `ErrorWallet::NotEnoughFunds`: It will appear when an account does not have enough funds to create a transaction for the amount requested
+    pub fn create_transaction_with_available_outputs(
+        &self,
+        to: Address,
+        amount: i64,
+        fee: i64,
+        mut available_outputs: Vec<(Outpoint, TransactionOutput)>,
+    ) -> Result<Transaction, ErrorWallet> {
+        available_outputs.sort_by(|(_, a), (_, b)| b.value.cmp(&a.value));
+
+        let mut input_amount = 0;
+        let mut outputs_to_spend: Vec<(Outpoint, TransactionOutput)> = vec![];
+        for (available_outpoint, available_transaction) in available_outputs.iter() {
+            input_amount += available_transaction.value;
+            outputs_to_spend.push((available_outpoint.clone(), available_transaction.clone()));
+            if input_amount >= (amount + fee) {
+                break;
+            }
+        }
+
+        if input_amount < (amount + fee) {
+            return Err(ErrorWallet::NotEnoughFunds(format!("Not enough funds to create the transaction. Input amount: {}. Output amount: {}. Fee: {}", input_amount, amount, fee)));
+        }
+
+        let outputs_to_spend: HashMap<Outpoint, TransactionOutput> =
+            outputs_to_spend.into_iter().collect();
+
+        match Transaction::from_account_to_address(&self, &outputs_to_spend, &to, amount, fee) {
+            Ok(transaction) => Ok(transaction),
+            Err(error) => Err(ErrorWallet::CannotCreateNewTransaction(format!(
+                "Error while trying to create a new transaction. Error: {:?}",
+                error
+            ))),
+        }
+    }
+
+    /// Returns a transaction given the amount and to whom it is sent
+    ///
+    /// ### Error
+    ///  * `ErrorWallet::CannotCreateNewTransaction`: It will appear when a transaction cannot be created
+    ///  * `ErrorWallet::NotEnoughFunds`: It will appear when an account does not have enough funds to create a transaction for the amount requested
+    pub fn create_transaction(
+        &self,
+        to: Address,
+        amount: i64,
+        fee: i64,
+        utxo_set: UTXOSet,
+    ) -> Result<Transaction, ErrorWallet> {
+        let available_outputs = utxo_set.get_utxo_list_with_outpoints(Some(&self.address));
+        self.create_transaction_with_available_outputs(to, amount, fee, available_outputs)
+    }
+
+    /// Return a message signed with the private key of the account
+    ///
+    /// ### Error
+    ///  * `ErrorWallet::CannotSignMessage`: It will appear when a transaction cannot be signed
+    pub fn sign(&self, message: &[u8]) -> Result<Vec<u8>, ErrorWallet> {
+        self.private_key.sign(message)
+    }
+}
+
+impl PartialEq for Account {
+    fn eq(&self, other: &Self) -> bool {
+        self.account_name == other.account_name
+    }
+}
+
+impl SerializableInternalOrder for Account {
+    fn io_serialize(&self, stream: &mut dyn Write) -> Result<(), ErrorSerialization> {
+        (self.account_name.len() as u64).le_serialize(stream)?;
+        self.account_name.le_serialize(stream)?;
+
+        self.private_key.io_serialize(stream)?;
+        self.public_key.io_serialize(stream)?;
+        self.address.io_serialize(stream)?;
+
+        Ok(())
+    }
+}
+
+impl DeserializableInternalOrder for Account {
+    fn io_deserialize(stream: &mut dyn Read) -> Result<Self, ErrorSerialization> {
+        let account_name_len = u64::le_deserialize(stream)? as usize;
+
+        Ok(Account {
+            account_name: String::deserialize_fix_size(stream, account_name_len)?,
+            private_key: PrivateKey::io_deserialize(stream)?,
+            public_key: PublicKey::io_deserialize(stream)?,
+            address: Address::io_deserialize(stream)?,
+        })
+    }
+}
+
+impl Display for Account {
+    fn fmt(&self, f: &mut std::fmt::Formatter<'_>) -> std::fmt::Result {
+        write!(f, "Account Name: {}", self.account_name)
+    }
+}
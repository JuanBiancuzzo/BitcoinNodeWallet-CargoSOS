--- conflicted
+++ resolved
@@ -1,154 +1,3 @@
-<<<<<<< HEAD
-use super::error_wallet::ErrorWallet;
-
-use crate::serialization::{
-    deserializable_fix_size::DeserializableFixSize,
-    deserializable_internal_order::DeserializableInternalOrder,
-    deserializable_little_endian::DeserializableLittleEndian,
-    error_serialization::ErrorSerialization,
-    serializable_internal_order::SerializableInternalOrder,
-    serializable_little_endian::SerializableLittleEndian,
-};
-
-use crate::block_structure::transaction_output::TransactionOutput;
-
-use bs58::decode;
-
-use std::{
-    convert::TryInto,
-    fmt::Display,
-    io::{Read, Write},
-};
-
-pub const ADDRESS_SIZE: usize = 25;
-pub type AddressType = [u8; ADDRESS_SIZE];
-
-#[derive(Debug, Clone, PartialEq, Eq)]
-pub struct Address {
-    pub address_bytes: AddressType,
-    pub address_string: String,
-}
-
-impl Address {
-    /// Creates an address object from a string with a Bitcoin address
-    pub fn new(address: &str) -> Result<Address, ErrorWallet> {
-        if address.len() != 34 {
-            return Err(ErrorWallet::InvalidAddress(format!(
-                "Invalid address length, expected 34, got {}",
-                address.len()
-            )));
-        }
-        let decoded_address = match decode(address).into_vec() {
-            Ok(decoded_address) => decoded_address,
-            Err(e) => {
-                return Err(ErrorWallet::CannotDecodeAddress(format!(
-                    "Cannot decode address {}, error : {:?}",
-                    address, e
-                )))
-            }
-        };
-        let decoded_list: AddressType = match decoded_address.try_into() {
-            Ok(decoded_list) => decoded_list,
-            Err(e) => {
-                return Err(ErrorWallet::CannotDecodeAddress(format!(
-                    "Cannot convert decoded address to [u8; 25], error : {:?}",
-                    e
-                )))
-            }
-        };
-        Ok(Address {
-            address_bytes: decoded_list,
-            address_string: address.to_string(),
-        })
-    }
-
-    /// Extracts the hashed public key from the address
-    pub fn extract_hashed_pk(&self) -> &[u8] {
-        let hashed_pk = &self.address_bytes[1..21];
-        hashed_pk
-    }
-
-    pub fn generate_script_pubkey_p2pkh(&self) -> Vec<u8> {
-        let mut script_pubkey = vec![0x76, 0xa9, 0x14];
-        script_pubkey.extend_from_slice(self.extract_hashed_pk());
-        script_pubkey.extend_from_slice(&[0x88, 0xac]);
-        script_pubkey
-    }
-
-    /// Returns true if the address owns the given utxo (works for P2PKH) and false otherwise.
-    pub fn verify_transaction_ownership(&self, utxo: &TransactionOutput) -> bool {
-        let pk_script = utxo.pk_script.clone();
-        if pk_script.len() != 25 {
-            return false;
-        }
-        if pk_script[0] != 0x76
-            || pk_script[1] != 0xa9
-            || pk_script[2] != 0x14
-            || pk_script[23] != 0x88
-            || pk_script[24] != 0xac
-        {
-            return false;
-        }
-        let hashed_pk = &pk_script[3..23];
-        hashed_pk == self.extract_hashed_pk()
-    }
-}
-
-impl SerializableInternalOrder for Address {
-    fn io_serialize(&self, stream: &mut dyn Write) -> Result<(), ErrorSerialization> {
-        (self.address_string.len() as u64).le_serialize(stream)?;
-        self.address_string.le_serialize(stream)?;
-        self.address_bytes.io_serialize(stream)?;
-
-        Ok(())
-    }
-}
-
-impl DeserializableInternalOrder for Address {
-    fn io_deserialize(stream: &mut dyn Read) -> Result<Self, ErrorSerialization> {
-        let address_string_length = u64::le_deserialize(stream)? as usize;
-
-        Ok(Address {
-            address_string: String::deserialize_fix_size(stream, address_string_length)?,
-            address_bytes: <[u8; 25] as DeserializableInternalOrder>::io_deserialize(stream)?,
-        })
-    }
-}
-
-impl Display for Address {
-    fn fmt(&self, f: &mut std::fmt::Formatter<'_>) -> std::fmt::Result {
-        write!(f, "{}", self.address_string)
-    }
-}
-
-#[cfg(test)]
-mod tests {
-    use super::*;
-
-    #[test]
-    fn test_01_correct_address_creation() {
-        let address = "1PMycacnJaSqwwJqjawXBErnLsZ7RkXUAs".to_string();
-        let address_bytes = [
-            0x00, 0xf5, 0x4a, 0x58, 0x51, 0xe9, 0x37, 0x2b, 0x87, 0x81, 0x0a, 0x8e, 0x60, 0xcd,
-            0xd2, 0xe7, 0xcf, 0xd8, 0x0b, 0x6e, 0x31, 0xc7, 0xf1, 0x8f, 0xe8,
-        ];
-        let address = Address::new(&address).unwrap();
-        assert!(address.address_string == "1PMycacnJaSqwwJqjawXBErnLsZ7RkXUAs");
-        assert!(address.address_bytes == address_bytes);
-    }
-
-    #[test]
-    fn test_02_correct_extraction_of_hashed_pk() {
-        let address = "1PMycacnJaSqwwJqjawXBErnLsZ7RkXUAs".to_string();
-        let hashed_pk: [u8; 20] = [
-            0xf5, 0x4a, 0x58, 0x51, 0xe9, 0x37, 0x2b, 0x87, 0x81, 0x0a, 0x8e, 0x60, 0xcd, 0xd2,
-            0xe7, 0xcf, 0xd8, 0x0b, 0x6e, 0x31,
-        ];
-        let address = Address::new(&address).unwrap();
-        assert!(address.extract_hashed_pk() == hashed_pk);
-    }
-}
-=======
 use super::{
     error_wallet::ErrorWallet,
     public_key::PublicKey,
@@ -312,6 +161,12 @@
     }
 }
 
+impl Display for Address {
+    fn fmt(&self, f: &mut std::fmt::Formatter<'_>) -> std::fmt::Result {
+        write!(f, "{}", self.address_string)
+    }
+}
+
 #[cfg(test)]
 mod tests {
     use super::*;
@@ -347,5 +202,4 @@
         let actual_address = Address::new("mnQLoVaZ3w1NLVmUhfG8hh6WoG3iu7cnNw").unwrap();
         assert_eq!(address, actual_address);
     }
-}
->>>>>>> 774770b0
+}
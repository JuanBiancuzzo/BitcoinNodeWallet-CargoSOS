use super::{
    serializable::Serializable,
    deserializable::Deserializable,
    error_message::ErrorMessage,
};

use std::io::{Read, Write};

<<<<<<< HEAD
pub const VERACK_TYPE: &[u8; 12] = b"verack\0\0\0\0\0\0";
pub const VERACK_CHECKSUM: [u8; 4] = [0x5d, 0xf6, 0xe0, 0xe2];

#[derive(Debug, std::cmp::PartialEq)]
pub struct VerackMessage {}
=======
use bitcoin_hashes::sha256d;
use bitcoin_hashes::Hash;

pub const VERACK_TYPE: [u8; 12] = [118, 101, 114, 97, 99, 107, 0, 0, 0, 0, 0, 0];
pub const VERACK_CHECKSUM: [u8; 4] = [0x5d, 0xf6, 0xe0, 0xe2];

pub struct VerackMessage {
    pub magic_bytes: [u8; 4],
}
>>>>>>> e2e880fe

impl VerackMessage {
    pub fn new(magic_bytes: [u8; 4]) -> Self {
        VerackMessage { 
            magic_bytes
         }
    }
}

impl VerackMessage {
    
    fn get_slice<const N: usize>(buffer: &[u8], inicio: usize) -> Result<[u8; N], ErrorMessage>{
        let slice: [u8; N] = match buffer[inicio..(N + inicio)].try_into() {
            Ok(slice) => slice,
            _ => return Err(ErrorMessage::ErrorInDeserialization),
        };

        Ok(slice)
    }
}

impl Serializable for VerackMessage {
    fn serialize(&self, stream: &mut dyn Write) -> Result<(), ErrorMessage> {
<<<<<<< HEAD

        // message_type: [u8; 12]
        if stream.write(VERACK_TYPE).is_err() {
            return Err(ErrorMessage::ErrorWhileWriting);
        }
=======
        
        let mut serialized_message = Vec::new();

        //magic_bytes
        serialized_message.extend_from_slice(&self.magic_bytes);

        // message_type: [u8; 12]
        serialized_message.extend_from_slice(&VERACK_TYPE);
>>>>>>> e2e880fe

        // payload_size: u32
        let payload_size: u32 = 0;
        serialized_message.extend_from_slice(&payload_size.to_le_bytes());
        
        // checksum: [u8; 4]
<<<<<<< HEAD
        if stream.write(&VERACK_CHECKSUM).is_err() {
=======
        serialized_message.extend_from_slice(&VERACK_CHECKSUM);

        //We can finally write the message to the stream
        if stream.write(&serialized_message).is_err() {
>>>>>>> e2e880fe
            return Err(ErrorMessage::ErrorWhileWriting);
        }

        Ok(())
    }
}

impl Deserializable for VerackMessage {
    
    type Value = Self;

    fn deserialize(stream: &mut dyn Read) -> Result<Self::Value, ErrorMessage> {
        
        let mut num_buffer = [0u8; 8];
        if stream.read_exact(&mut num_buffer).is_err() {
            return Err(ErrorMessage::ErrorInDeserialization);
        }

        let payload_size = Self::get_slice::<4>(&num_buffer, 0)?;        
        if u32::from_be_bytes(payload_size) != 0 {
            return Err(ErrorMessage::ErrorInDeserialization);
        }
        
        let receive_checksum = Self::get_slice::<4>(&num_buffer, 4)?;
        if !VERACK_CHECKSUM.eq(&receive_checksum) {
            return Err(ErrorMessage::ErrorInDeserialization);
        }

        Ok(VerackMessage::new())
    }

}

#[cfg(test)]
mod tests {
    use crate::messages::{
        serializable::Serializable, 
        deserializable::Deserializable,
        error_message::ErrorMessage,
    };

    use super::{
        VerackMessage,
        VERACK_TYPE,
        VERACK_CHECKSUM,
    };

    #[test]
    fn test01_serializar() -> Result<(), ErrorMessage>{
        let message_verack = VerackMessage::new();
        let mut stream: Vec<u8> = Vec::new();

        message_verack.serialize(&mut stream)?;
    
        let mut stream_esperado: Vec<u8> = Vec::new();
        stream_esperado.append(&mut VERACK_TYPE.to_vec());
        stream_esperado.append(&mut vec![0, 0, 0, 0]);
        stream_esperado.append(&mut VERACK_CHECKSUM.to_vec());

        assert_eq!(stream_esperado, stream);

        Ok(())
    }

    #[test]
    fn test02_deserializar() -> Result<(), ErrorMessage> {
        let mut stream: Vec<u8> = Vec::new();
        stream.append(&mut vec![0, 0, 0, 0]);
        stream.append(&mut VERACK_CHECKSUM.to_vec());

        let mut stream: &[u8] = &stream[..];

        let verack_esperado = VerackMessage::new();

        let verack = VerackMessage::deserialize(&mut stream)?;

        assert_eq!(verack_esperado, verack);

        Ok(())
    }

}<|MERGE_RESOLUTION|>--- conflicted
+++ resolved
@@ -6,29 +6,19 @@
 
 use std::io::{Read, Write};
 
-<<<<<<< HEAD
 pub const VERACK_TYPE: &[u8; 12] = b"verack\0\0\0\0\0\0";
 pub const VERACK_CHECKSUM: [u8; 4] = [0x5d, 0xf6, 0xe0, 0xe2];
 
 #[derive(Debug, std::cmp::PartialEq)]
-pub struct VerackMessage {}
-=======
-use bitcoin_hashes::sha256d;
-use bitcoin_hashes::Hash;
-
-pub const VERACK_TYPE: [u8; 12] = [118, 101, 114, 97, 99, 107, 0, 0, 0, 0, 0, 0];
-pub const VERACK_CHECKSUM: [u8; 4] = [0x5d, 0xf6, 0xe0, 0xe2];
-
 pub struct VerackMessage {
     pub magic_bytes: [u8; 4],
 }
->>>>>>> e2e880fe
 
 impl VerackMessage {
     pub fn new(magic_bytes: [u8; 4]) -> Self {
         VerackMessage { 
             magic_bytes
-         }
+        }
     }
 }
 
@@ -45,41 +35,26 @@
 }
 
 impl Serializable for VerackMessage {
+    // magic_bytes: [u8; 4]
+    // message_type: [u8; 12]
+    // payload_size: u32
+    // checksum: [u8; 4]
     fn serialize(&self, stream: &mut dyn Write) -> Result<(), ErrorMessage> {
-<<<<<<< HEAD
-
-        // message_type: [u8; 12]
-        if stream.write(VERACK_TYPE).is_err() {
-            return Err(ErrorMessage::ErrorWhileWriting);
-        }
-=======
         
+        let payload_size: u32 = 0;
         let mut serialized_message = Vec::new();
 
-        //magic_bytes
+        
         serialized_message.extend_from_slice(&self.magic_bytes);
-
-        // message_type: [u8; 12]
-        serialized_message.extend_from_slice(&VERACK_TYPE);
->>>>>>> e2e880fe
-
-        // payload_size: u32
-        let payload_size: u32 = 0;
-        serialized_message.extend_from_slice(&payload_size.to_le_bytes());
-        
-        // checksum: [u8; 4]
-<<<<<<< HEAD
-        if stream.write(&VERACK_CHECKSUM).is_err() {
-=======
+        serialized_message.extend_from_slice(VERACK_TYPE);
+        serialized_message.extend_from_slice(&payload_size.to_le_bytes());        
         serialized_message.extend_from_slice(&VERACK_CHECKSUM);
 
-        //We can finally write the message to the stream
-        if stream.write(&serialized_message).is_err() {
->>>>>>> e2e880fe
-            return Err(ErrorMessage::ErrorWhileWriting);
+
+        match stream.write(&serialized_message) {
+            Ok(_) => Ok(()),
+            _ => Err(ErrorMessage::ErrorWhileWriting),
         }
-
-        Ok(())
     }
 }
 
@@ -89,8 +64,15 @@
 
     fn deserialize(stream: &mut dyn Read) -> Result<Self::Value, ErrorMessage> {
         
-        let mut num_buffer = [0u8; 8];
+        let mut num_buffer = [0u8; 24];
         if stream.read_exact(&mut num_buffer).is_err() {
+            return Err(ErrorMessage::ErrorInDeserialization);
+        }
+
+        let magic_bytes = Self::get_slice::<4>(&num_buffer, 0)?;
+
+        let message_type = Self::get_slice::<12>(&num_buffer, 4)?;
+        if !VERACK_TYPE.eq(&message_type) {
             return Err(ErrorMessage::ErrorInDeserialization);
         }
 
@@ -104,7 +86,7 @@
             return Err(ErrorMessage::ErrorInDeserialization);
         }
 
-        Ok(VerackMessage::new())
+        Ok(VerackMessage::new(magic_bytes))
     }
 
 }
@@ -125,12 +107,14 @@
 
     #[test]
     fn test01_serializar() -> Result<(), ErrorMessage>{
-        let message_verack = VerackMessage::new();
+        let magic_bytes: [u8; 4] = [0x55, 0x66, 0xee, 0xee];
+        let message_verack = VerackMessage::new(magic_bytes);
         let mut stream: Vec<u8> = Vec::new();
 
         message_verack.serialize(&mut stream)?;
     
         let mut stream_esperado: Vec<u8> = Vec::new();
+        stream_esperado.append(&mut magic_bytes.to_vec());
         stream_esperado.append(&mut VERACK_TYPE.to_vec());
         stream_esperado.append(&mut vec![0, 0, 0, 0]);
         stream_esperado.append(&mut VERACK_CHECKSUM.to_vec());
@@ -142,13 +126,16 @@
 
     #[test]
     fn test02_deserializar() -> Result<(), ErrorMessage> {
+        let magic_bytes: [u8; 4] = [0x55, 0x66, 0xee, 0xee];
         let mut stream: Vec<u8> = Vec::new();
+        stream.append(&mut magic_bytes.to_vec());
+        stream.append(&mut VERACK_TYPE.to_vec());
         stream.append(&mut vec![0, 0, 0, 0]);
         stream.append(&mut VERACK_CHECKSUM.to_vec());
 
         let mut stream: &[u8] = &stream[..];
 
-        let verack_esperado = VerackMessage::new();
+        let verack_esperado = VerackMessage::new(magic_bytes);
 
         let verack = VerackMessage::deserialize(&mut stream)?;
 

use super::{
    message_header::MessageHeader,
};

use crate::serialization::{
    deserializable::Deserializable, error_serialization::ErrorSerialization,
    serializable::Serializable,
};

use std::io::{
    Read, 
    Write
};

pub const VERACK_CHECKSUM: [u8; 4] = [0x5d, 0xf6, 0xe0, 0xe2];

#[derive(Debug, std::cmp::PartialEq)]
pub struct VerackMessage;

impl VerackMessage {
<<<<<<< HEAD

    pub fn deserialize_message(
        stream: &mut dyn Read, 
        message_header: MessageHeader,
    ) -> Result<Self, ErrorSerialization> 
    {
        let mut buffer: Vec<u8> = vec![0; message_header.payload_size as usize];
        if stream.read_exact(&mut buffer).is_err() {
            return Err(ErrorSerialization::ErrorWhileReading);
        }
        let mut buffer: &[u8] = &buffer[..];

        let message = VerackMessage::deserialize(&mut buffer)?;

        if message_header.payload_size != 0 {
            return Err(ErrorSerialization::ErrorInDeserialization(format!("Payload in verack message has to be 0: {:?}", message_header.payload_size)));
        }
        
        if !VERACK_CHECKSUM.eq(&message_header.checksum) {
            return Err(ErrorSerialization::ErrorInDeserialization(format!("Checksum isn't the same: {:?} != {:?}", VERACK_CHECKSUM, message_header.checksum)));
        }

        Ok(message)
=======
    pub fn new(magic_bytes: [u8; 4]) -> Self {
        VerackMessage { magic_bytes }
>>>>>>> 37cc1d28
    }
}

impl Serializable for VerackMessage {
<<<<<<< HEAD
=======
    // magic_bytes: [u8; 4]
    // message_type: [u8; 12]
    // payload_size: u32
    // checksum: [u8; 4]
    fn serialize(&self, stream: &mut dyn Write) -> Result<(), ErrorSerialization> {
        let payload_size: u32 = 0;
        let mut serialized_message = Vec::new();

        self.magic_bytes.serialize(&mut serialized_message)?;
        VERACK_TYPE.serialize(&mut serialized_message)?;
        payload_size.serialize(&mut serialized_message)?;
        VERACK_CHECKSUM.serialize(&mut serialized_message)?;
>>>>>>> 37cc1d28

    fn serialize(&self, _: &mut dyn Write) -> Result<(), ErrorSerialization> {
        Ok(())
    }
}

impl Deserializable for VerackMessage {
<<<<<<< HEAD

    fn deserialize(_: &mut dyn Read) -> Result<Self, ErrorSerialization> {        
        Ok(VerackMessage)
=======
    fn deserialize(stream: &mut dyn Read) -> Result<Self, ErrorSerialization> {
        let mut buffer: Vec<u8> = vec![0; HEADER_SIZE];

        if stream.read_exact(&mut buffer).is_err() {
            return Err(ErrorSerialization::ErrorWhileReading);
        }

        let mut buffer: &[u8] = &buffer[..];

        let magic_bytes = <[u8; MAGIC_BYTES_SIZE] as Deserializable>::deserialize(&mut buffer)?;

        let message_type = <[u8; MASSAGE_TYPE_SIZE] as Deserializable>::deserialize(&mut buffer)?;
        if !VERACK_TYPE.eq(&message_type) {
            return Err(ErrorSerialization::ErrorInDeserialization(format!(
                "Type name not of version: {:?}",
                message_type
            )));
        }

        let payload_size = u32::deserialize(&mut buffer)?;
        if payload_size != 0 {
            return Err(ErrorSerialization::ErrorInDeserialization(format!(
                "Payload in verack message has to be 0: {:?}",
                payload_size
            )));
        }

        let receive_checksum = <[u8; CHECKSUM_SIZE] as Deserializable>::deserialize(&mut buffer)?;
        if !VERACK_CHECKSUM.eq(&receive_checksum) {
            return Err(ErrorSerialization::ErrorInDeserialization(format!(
                "Checksum isn't the same: {:?} != {:?}",
                VERACK_CHECKSUM, receive_checksum
            )));
        }

        Ok(VerackMessage::new(magic_bytes))
>>>>>>> 37cc1d28
    }
}

#[cfg(test)]
mod tests {
<<<<<<< HEAD
    use super::{
        Serializable,
        Deserializable,
        ErrorSerialization,
        MessageHeader,
        VerackMessage,
        VERACK_CHECKSUM,
    };
=======
    use super::{Deserializable, ErrorSerialization, Serializable};

    use super::{VerackMessage, VERACK_CHECKSUM, VERACK_TYPE};
>>>>>>> 37cc1d28

    use crate::messages::{
        message,
        command_name::CommandName,
    };

    #[test]
<<<<<<< HEAD
    fn test01_serialize() -> Result<(), ErrorSerialization>{

=======
    fn test01_serialize() -> Result<(), ErrorSerialization> {
>>>>>>> 37cc1d28
        let magic_bytes: [u8; 4] = [0x55, 0x66, 0xee, 0xee];

        let verack_message = VerackMessage;
        let mut stream: Vec<u8> = Vec::new();

<<<<<<< HEAD
        message::serialize_message(
            &mut stream,
            magic_bytes, 
            CommandName::Verack, 
            &verack_message,
        )?;
    
=======
        verack_message.serialize(&mut stream)?;

>>>>>>> 37cc1d28
        let mut expected_stream: Vec<u8> = Vec::new();
        magic_bytes.serialize(&mut expected_stream)?;
        CommandName::Verack.serialize(&mut expected_stream)?;
        vec![0, 0, 0, 0].serialize(&mut expected_stream)?;
        VERACK_CHECKSUM.serialize(&mut expected_stream)?;

        assert_eq!(expected_stream, stream);

        Ok(())
    }

    #[test]
    fn test02_deserialize() -> Result<(), ErrorSerialization> {
        let magic_bytes: [u8; 4] = [0x55, 0x66, 0xee, 0xee];

<<<<<<< HEAD
        let header = MessageHeader {
            magic_numbers: magic_bytes,
            command_name: CommandName::Verack,
            payload_size: 0,
            checksum: VERACK_CHECKSUM,
        };
        
=======
>>>>>>> 37cc1d28
        let mut stream: Vec<u8> = Vec::new();
        magic_bytes.serialize(&mut stream)?;
        CommandName::Verack.serialize(&mut stream)?;
        vec![0, 0, 0, 0].serialize(&mut stream)?;
        VERACK_CHECKSUM.serialize(&mut stream)?;
        let mut stream: &[u8] = &stream;

        let expected_verack = VerackMessage::deserialize_message(&mut stream, header)?;

        let verack = VerackMessage::deserialize(&mut stream)?;

        assert_eq!(expected_verack, verack);

        Ok(())
    }
}<|MERGE_RESOLUTION|>--- conflicted
+++ resolved
@@ -18,8 +18,7 @@
 pub struct VerackMessage;
 
 impl VerackMessage {
-<<<<<<< HEAD
-
+  
     pub fn deserialize_message(
         stream: &mut dyn Read, 
         message_header: MessageHeader,
@@ -42,29 +41,10 @@
         }
 
         Ok(message)
-=======
-    pub fn new(magic_bytes: [u8; 4]) -> Self {
-        VerackMessage { magic_bytes }
->>>>>>> 37cc1d28
     }
 }
 
 impl Serializable for VerackMessage {
-<<<<<<< HEAD
-=======
-    // magic_bytes: [u8; 4]
-    // message_type: [u8; 12]
-    // payload_size: u32
-    // checksum: [u8; 4]
-    fn serialize(&self, stream: &mut dyn Write) -> Result<(), ErrorSerialization> {
-        let payload_size: u32 = 0;
-        let mut serialized_message = Vec::new();
-
-        self.magic_bytes.serialize(&mut serialized_message)?;
-        VERACK_TYPE.serialize(&mut serialized_message)?;
-        payload_size.serialize(&mut serialized_message)?;
-        VERACK_CHECKSUM.serialize(&mut serialized_message)?;
->>>>>>> 37cc1d28
 
     fn serialize(&self, _: &mut dyn Write) -> Result<(), ErrorSerialization> {
         Ok(())
@@ -72,54 +52,13 @@
 }
 
 impl Deserializable for VerackMessage {
-<<<<<<< HEAD
-
     fn deserialize(_: &mut dyn Read) -> Result<Self, ErrorSerialization> {        
         Ok(VerackMessage)
-=======
-    fn deserialize(stream: &mut dyn Read) -> Result<Self, ErrorSerialization> {
-        let mut buffer: Vec<u8> = vec![0; HEADER_SIZE];
-
-        if stream.read_exact(&mut buffer).is_err() {
-            return Err(ErrorSerialization::ErrorWhileReading);
-        }
-
-        let mut buffer: &[u8] = &buffer[..];
-
-        let magic_bytes = <[u8; MAGIC_BYTES_SIZE] as Deserializable>::deserialize(&mut buffer)?;
-
-        let message_type = <[u8; MASSAGE_TYPE_SIZE] as Deserializable>::deserialize(&mut buffer)?;
-        if !VERACK_TYPE.eq(&message_type) {
-            return Err(ErrorSerialization::ErrorInDeserialization(format!(
-                "Type name not of version: {:?}",
-                message_type
-            )));
-        }
-
-        let payload_size = u32::deserialize(&mut buffer)?;
-        if payload_size != 0 {
-            return Err(ErrorSerialization::ErrorInDeserialization(format!(
-                "Payload in verack message has to be 0: {:?}",
-                payload_size
-            )));
-        }
-
-        let receive_checksum = <[u8; CHECKSUM_SIZE] as Deserializable>::deserialize(&mut buffer)?;
-        if !VERACK_CHECKSUM.eq(&receive_checksum) {
-            return Err(ErrorSerialization::ErrorInDeserialization(format!(
-                "Checksum isn't the same: {:?} != {:?}",
-                VERACK_CHECKSUM, receive_checksum
-            )));
-        }
-
-        Ok(VerackMessage::new(magic_bytes))
->>>>>>> 37cc1d28
     }
 }
 
 #[cfg(test)]
 mod tests {
-<<<<<<< HEAD
     use super::{
         Serializable,
         Deserializable,
@@ -128,11 +67,6 @@
         VerackMessage,
         VERACK_CHECKSUM,
     };
-=======
-    use super::{Deserializable, ErrorSerialization, Serializable};
-
-    use super::{VerackMessage, VERACK_CHECKSUM, VERACK_TYPE};
->>>>>>> 37cc1d28
 
     use crate::messages::{
         message,
@@ -140,29 +74,18 @@
     };
 
     #[test]
-<<<<<<< HEAD
     fn test01_serialize() -> Result<(), ErrorSerialization>{
-
-=======
-    fn test01_serialize() -> Result<(), ErrorSerialization> {
->>>>>>> 37cc1d28
         let magic_bytes: [u8; 4] = [0x55, 0x66, 0xee, 0xee];
 
         let verack_message = VerackMessage;
         let mut stream: Vec<u8> = Vec::new();
-
-<<<<<<< HEAD
+      
         message::serialize_message(
             &mut stream,
             magic_bytes, 
             CommandName::Verack, 
             &verack_message,
         )?;
-    
-=======
-        verack_message.serialize(&mut stream)?;
-
->>>>>>> 37cc1d28
         let mut expected_stream: Vec<u8> = Vec::new();
         magic_bytes.serialize(&mut expected_stream)?;
         CommandName::Verack.serialize(&mut expected_stream)?;
@@ -178,16 +101,13 @@
     fn test02_deserialize() -> Result<(), ErrorSerialization> {
         let magic_bytes: [u8; 4] = [0x55, 0x66, 0xee, 0xee];
 
-<<<<<<< HEAD
         let header = MessageHeader {
             magic_numbers: magic_bytes,
             command_name: CommandName::Verack,
             payload_size: 0,
             checksum: VERACK_CHECKSUM,
         };
-        
-=======
->>>>>>> 37cc1d28
+      
         let mut stream: Vec<u8> = Vec::new();
         magic_bytes.serialize(&mut stream)?;
         CommandName::Verack.serialize(&mut stream)?;

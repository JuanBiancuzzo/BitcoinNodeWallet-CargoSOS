<<<<<<< HEAD
pub mod get_headers_message;
pub mod verack_message;
pub mod version_message;
=======
pub mod message_header;
pub mod command_name;

pub mod version_message;
pub mod verack_message;

pub mod get_headers_message;
pub mod inventory_message;

pub mod headers_message;
pub mod block_message;
>>>>>>> 3d0eb057

pub mod error_message;

pub mod bitfield_services;
pub mod compact_size;<|MERGE_RESOLUTION|>--- conflicted
+++ resolved
@@ -1,8 +1,3 @@
-<<<<<<< HEAD
-pub mod get_headers_message;
-pub mod verack_message;
-pub mod version_message;
-=======
 pub mod message_header;
 pub mod command_name;
 
@@ -14,7 +9,6 @@
 
 pub mod headers_message;
 pub mod block_message;
->>>>>>> 3d0eb057
 
 pub mod error_message;
 

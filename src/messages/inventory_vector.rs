--- conflicted
+++ resolved
@@ -10,13 +10,10 @@
     serializable_little_endian::SerializableLittleEndian,
 };
 
-<<<<<<< HEAD
 use std::io::Read;
 
 /// It's the reduce representation of any sendable data
-=======
 #[derive(Debug, Clone)]
->>>>>>> baa8ac38
 pub struct InventoryVector {
     pub type_identifier: TypeIdentifier,
     pub hash_value: HashType,

--- conflicted
+++ resolved
@@ -1,4 +1,7 @@
-use super::{bitfield_services::BitfieldServices, compact_size::CompactSize};
+use super::{
+    bitfield_services::BitfieldServices, 
+    compact_size::CompactSize
+};
 
 use crate::serialization::{
     deserializable::Deserializable, deserializable_big_endian::DeserializableBigEndian,
@@ -6,8 +9,7 @@
     serializable::Serializable, serializable_big_endian::SerializableBigEndian,
 };
 
-<<<<<<< HEAD
-use crate::messages::{
+use super::{
     message_header::MessageHeader,
 };
 
@@ -24,12 +26,6 @@
     DateTime,
     offset::Utc
 };
-=======
-use crate::block_structure::hash::{hash256d_reduce, HashTypeReduced};
-
-use chrono::{offset::Utc, DateTime};
-use std::net::{Ipv6Addr, SocketAddr};
->>>>>>> 37cc1d28
 
 use std::io::{
     Read, 
@@ -37,7 +33,8 @@
 };
 
 use crate::connections::{
-    p2p_protocol::ProtocolVersionP2P, socket_conversion::socket_to_ipv6_port,
+    p2p_protocol::ProtocolVersionP2P, 
+    socket_conversion::socket_to_ipv6_port,
 };
 
 #[derive(Debug, std::cmp::PartialEq)]
@@ -88,7 +85,6 @@
         }
     }
 
-<<<<<<< HEAD
     pub fn deserialize_message(
         stream: &mut dyn Read, 
         message_header: MessageHeader,
@@ -119,13 +115,7 @@
 impl Serializable for VersionMessage {
     
     fn serialize(&self, stream: &mut dyn Write) -> Result<(), ErrorSerialization>{
-    
-=======
-    pub(super) fn serialize_payload(
-        &self,
-        stream: &mut dyn Write,
-    ) -> Result<(), ErrorSerialization> {
->>>>>>> 37cc1d28
+      
         self.version.serialize(stream)?;
         self.services.serialize(stream)?;
         self.timestamp.serialize(stream)?;
@@ -151,15 +141,8 @@
 
 impl Deserializable for VersionMessage {
 
-<<<<<<< HEAD
     fn deserialize(stream: &mut dyn Read) ->  Result<Self, ErrorSerialization> {
 
-=======
-    pub(super) fn deserialize_payload(
-        stream: &mut dyn Read,
-        magic_bytes: [u8; 4],
-    ) -> Result<VersionMessage, ErrorSerialization> {
->>>>>>> 37cc1d28
         let version = ProtocolVersionP2P::deserialize(stream)?;
         let services = BitfieldServices::deserialize(stream)?;
         let timestamp = DateTime::<Utc>::deserialize(stream)?;
@@ -198,104 +181,8 @@
             user_agent,
             start_height,
             relay,
-<<<<<<< HEAD
         })       
     }    
-=======
-        })
-    }
-}
-
-impl Serializable for VersionMessage {
-    //magic_bytes
-    //message_type
-    //payload_size: u32
-    //checksum
-    //Since for the checksum we need to hash the payload, we will first serialize the payload without writing it to the stream
-    //version serialization
-    //services serialization
-    //timestamp serialization
-    //recv_services serialization
-    //recv_addr serialization
-    //recv_port serialization
-    //trans services serialization = es el mismo que services_bytes
-    //trans addrs serialization
-    //trans port serialization
-    //nonce serialization
-    //user_agent serialization
-    //start_height serialization
-    //relay serialization
-    //We can now calculate the checksum
-    //Now that we have both the checksum and the payload we can add them to the serialized message vector
-    fn serialize(&self, stream: &mut dyn Write) -> Result<(), ErrorSerialization> {
-        let mut serialized_message = Vec::new();
-        let mut payload = Vec::new();
-
-        // magic bytes
-        self.magic_bytes.serialize(&mut serialized_message)?;
-
-        // command name
-        VERSION_TYPE.serialize(&mut serialized_message)?;
-
-        self.serialize_payload(&mut payload)?;
-
-        // payload size
-        (payload.len() as u32).serialize(&mut serialized_message)?;
-
-        // checksum
-        hash256d_reduce(&payload)?.serialize(&mut serialized_message)?;
-
-        // payload
-        payload.serialize(&mut serialized_message)?;
-
-        serialized_message.serialize(stream)?;
-
-        Ok(())
-    }
-}
-
-impl Deserializable for VersionMessage {
-    fn deserialize(stream: &mut dyn Read) -> Result<Self, ErrorSerialization> {
-        let mut buffer: Vec<u8> = vec![0; HEADER_SIZE];
-        if stream.read_exact(&mut buffer).is_err() {
-            return Err(ErrorSerialization::ErrorWhileReading);
-        }
-        let mut buffer: &[u8] = &buffer;
-
-        let magic_bytes = <[u8; MAGIC_BYTES_SIZE] as Deserializable>::deserialize(&mut buffer)?;
-
-        let message_type = <[u8; MASSAGE_TYPE_SIZE] as Deserializable>::deserialize(&mut buffer)?;
-        if !VERSION_TYPE.eq(&message_type) {
-            return Err(ErrorSerialization::ErrorInDeserialization(format!(
-                "Type name not of version: {:?}",
-                message_type
-            )));
-        }
-
-        let payload_size = u32::deserialize(&mut buffer)?;
-        let receive_checksum = <[u8; CHECKSUM_SIZE] as Deserializable>::deserialize(&mut buffer)?;
-
-        let mut buffer: Vec<u8> = vec![0; payload_size as usize];
-        if stream.read_exact(&mut buffer).is_err() {
-            return Err(ErrorSerialization::ErrorWhileReading);
-        }
-        let mut buffer: &[u8] = &buffer;
-        let version_message = Self::deserialize_payload(&mut buffer, magic_bytes)?;
-
-        let mut payload_bytes: Vec<u8> = Vec::new();
-        version_message.serialize_payload(&mut payload_bytes)?;
-        let checksum: HashTypeReduced = hash256d_reduce(&payload_bytes)?;
-
-        if !checksum.eq(&receive_checksum) {
-            return Err(ErrorSerialization::ErrorInDeserialization(format!(
-                "Checksum isn't the same: {:?} != {:?}",
-                checksum, receive_checksum
-            )));
-        }
-
-        Ok(version_message)
-    }
->>>>>>> 37cc1d28
 }
 
 #[cfg(test)]
@@ -312,29 +199,15 @@
         },
     };
 
-<<<<<<< HEAD
     use super::VersionMessage;
-=======
-    use super::{VersionMessage, VERSION_TYPE};
->>>>>>> 37cc1d28
 
     use chrono::{offset::Utc, DateTime, NaiveDateTime};
-
-<<<<<<< HEAD
-=======
-    use bitcoin_hashes::{sha256d, Hash};
-
->>>>>>> 37cc1d28
+  
     use std::net::Ipv6Addr;
 
     #[test]
-<<<<<<< HEAD
     fn test01_serialize() -> Result<(), ErrorMessage>{
 
-=======
-    fn test01_serialize() -> Result<(), ErrorMessage> {
-        let magic_bytes = [0x55, 0x66, 0xee, 0xee];
->>>>>>> 37cc1d28
         let version = ProtocolVersionP2P::V31402;
         let services = BitfieldServices::new(vec![SupportedServices::NodeNetworkLimited]);
 
@@ -354,7 +227,6 @@
         let mut stream: Vec<u8> = Vec::new();
 
         let mut expected_stream: Vec<u8> = Vec::new();
-<<<<<<< HEAD
         
         version.serialize(&mut expected_stream)?;
         services.serialize(&mut expected_stream)?;
@@ -375,40 +247,6 @@
         start_height.serialize(&mut expected_stream)?; 
         relay.serialize(&mut expected_stream)?;
 
-=======
-        magic_bytes.serialize(&mut expected_stream)?;
-        VERSION_TYPE.serialize(&mut expected_stream)?;
-
-        let mut payload: Vec<u8> = Vec::new();
-        version.serialize(&mut payload)?;
-        services.serialize(&mut payload)?;
-        timestamp.serialize(&mut payload)?;
-        recv_services.serialize(&mut payload)?;
-
-        recv_addr.serialize_big_endian(&mut payload)?;
-        recv_port.serialize_big_endian(&mut payload)?;
-
-        services.serialize(&mut payload)?;
-
-        trans_addr.serialize_big_endian(&mut payload)?;
-        trans_port.serialize_big_endian(&mut payload)?;
-
-        nonce.serialize(&mut payload)?;
-        length.serialize(&mut payload)?;
-        user_agent.serialize(&mut payload)?;
-        start_height.serialize(&mut payload)?;
-        relay.serialize(&mut payload)?;
-
-        (payload.len() as u32).serialize(&mut expected_stream)?;
-        let hash_bytes: sha256d::Hash = sha256d::Hash::hash(&payload);
-        let checksum: [u8; 4] = match hash_bytes[0..4].try_into() {
-            Ok(checksum) => checksum,
-            _ => return Err(ErrorMessage::ErrorChecksum),
-        };
-        checksum.serialize(&mut expected_stream)?;
-        payload.serialize(&mut expected_stream)?;
-
->>>>>>> 37cc1d28
         let version_message = VersionMessage {
             version,
             services,
@@ -452,7 +290,6 @@
 
         let mut stream: Vec<u8> = Vec::new();
 
-<<<<<<< HEAD
         version.serialize(&mut stream)?;
         services.serialize(&mut stream)?;
         timestamp.serialize(&mut stream)?;
@@ -460,23 +297,9 @@
         
         recv_addr.serialize_big_endian(&mut stream)?;
         recv_port.serialize_big_endian(&mut stream)?;
-=======
-        magic_bytes.serialize(&mut stream)?;
-        VERSION_TYPE.serialize(&mut stream)?;
-
-        let mut payload: Vec<u8> = Vec::new();
-        version.serialize(&mut payload)?;
-        services.serialize(&mut payload)?;
-        timestamp.serialize(&mut payload)?;
-        recv_services.serialize(&mut payload)?;
-
-        recv_addr.serialize_big_endian(&mut payload)?;
-        recv_port.serialize_big_endian(&mut payload)?;
->>>>>>> 37cc1d28
 
         services.serialize(&mut stream)?;
 
-<<<<<<< HEAD
         trans_addr.serialize_big_endian(&mut stream)?;
         trans_port.serialize_big_endian(&mut stream)?; 
         
@@ -486,26 +309,6 @@
         start_height.serialize(&mut stream)?; 
         relay.serialize(&mut stream)?;
         
-=======
-        trans_addr.serialize_big_endian(&mut payload)?;
-        trans_port.serialize_big_endian(&mut payload)?;
-
-        nonce.serialize(&mut payload)?;
-        length.serialize(&mut payload)?;
-        user_agent.serialize(&mut payload)?;
-        start_height.serialize(&mut payload)?;
-        relay.serialize(&mut payload)?;
-
-        (payload.len() as u32).serialize(&mut stream)?;
-        let hash_bytes: sha256d::Hash = sha256d::Hash::hash(&payload);
-        let checksum: [u8; 4] = match hash_bytes[0..4].try_into() {
-            Ok(checksum) => checksum,
-            _ => return Err(ErrorMessage::ErrorChecksum),
-        };
-        checksum.serialize(&mut stream)?;
-        payload.serialize(&mut stream)?;
-
->>>>>>> 37cc1d28
         let mut stream: &[u8] = &stream;
 
         let version_esperado = VersionMessage {

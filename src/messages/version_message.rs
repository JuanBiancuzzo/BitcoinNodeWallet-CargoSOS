use super::{
    serializable::Serializable,
    deserializable::Deserializable,
    error_message::ErrorMessage,
};

use std::net::{Ipv6Addr, SocketAddr};
use chrono::{
    DateTime,
    //Timelike,
    NaiveDateTime,
    offset::Utc
};

use std::io::{Read, Write};

use crate::connections::{
    p2p_protocol::ProtocolVersionP2P,
    suppored_services::SupportedServices,
    socket_conversion::socket_to_ipv6_port,
};

<<<<<<< HEAD
pub const VERSION_TYPE: &[u8; 12] = b"version\0\0\0\0\0";
=======
use bitcoin_hashes::{
    sha256d,
    Hash,
};

pub const VERSION_TYPE: [u8; 12] = [118, 101, 114, 115, 105, 111, 110, 0, 0, 0, 0, 0];
>>>>>>> e2e880fe

pub struct VersionMessage {
    pub magic_bytes: [u8; 4],
    pub version: ProtocolVersionP2P,
    pub services: SupportedServices,
    pub timestamp: DateTime<Utc>,
    pub recv_services: SupportedServices,
    pub recv_addr: Ipv6Addr,
    pub recv_port: u16,
    pub trans_addr: Ipv6Addr,
    pub trans_port: u16,
    pub nonce: u64,
    pub user_agent: String,
    pub start_height: i32,
    pub relay: bool,
}

impl VersionMessage {

    pub fn new(
        magic_bytes: [u8; 4],
        version: ProtocolVersionP2P,
        services: SupportedServices,
        recv_services: SupportedServices,
        recv_socket_addr: &SocketAddr,
        trans_socket_addr: &SocketAddr,
        nonce: u64,
        user_agent: String,
        start_height: i32,
        relay: bool,
    ) -> Self {

        let timestamp = Utc::now();
        let (recv_addr, recv_port) = socket_to_ipv6_port(recv_socket_addr);
        let (trans_addr, trans_port) = socket_to_ipv6_port(trans_socket_addr);

        Self {
            magic_bytes,
            version,
            services,
            timestamp,
            recv_services,
            recv_addr,
            recv_port, 
            trans_addr,
            trans_port, 
            nonce, 
            user_agent,
            start_height, 
            relay,
        }
    }
}

impl Serializable for VersionMessage {
    fn serialize(&self, stream: &mut dyn Write) -> Result<(), ErrorMessage>{
    
        let mut serialized_message = Vec::new();

        //magic_bytes
        serialized_message.extend_from_slice(&self.magic_bytes);

        //message_type
        serialized_message.extend_from_slice(&VERSION_TYPE);

        //payload_size: u32
        let payload_size: u32 = 86;
        serialized_message.extend_from_slice(&payload_size.to_le_bytes());

        //checksum
        //Since for the checksum we need to hash the payload, we will first serialize the payload without writing it to the stream

        let mut payload = Vec::new();

        //version serialization
        let version: i32 = match self.version.try_into() {
            Ok(version) => version,
            _ => return Err(ErrorMessage::ErrorWhileWriting),
        };
        payload.extend_from_slice(&version.to_le_bytes());

        //services serialization
        let services: u64 = match self.services.try_into() {
            Ok(services) => services,
            _ => return Err(ErrorMessage::ErrorWhileWriting),
        };
        payload.extend_from_slice(&services.to_le_bytes());

        //timestamp serialization
        payload.extend_from_slice(&self.timestamp.timestamp().to_le_bytes());

        //recv_services serialization
        let recv_services: u64 = match self.recv_services.try_into() {
            Ok(recv_services) => recv_services,
            _ => return Err(ErrorMessage::ErrorWhileWriting),
        };
        payload.extend_from_slice(&recv_services.to_le_bytes());

        //recv_addr serialization
        payload.extend_from_slice(&self.recv_addr.octets());

        //recv_port serialization
        payload.extend_from_slice(&self.recv_port.to_be_bytes());

        //trans services serialization = es el mismo que services_bytes
        payload.extend_from_slice(&services.to_le_bytes());

        //trans addrs serialization
        payload.extend_from_slice(&self.trans_addr.octets());

        //trans port serialization
        payload.extend_from_slice(&self.trans_port.to_be_bytes());

        //nonce serialization
        payload.extend_from_slice(&self.nonce.to_le_bytes());

        //user_agent serialization
        payload.extend_from_slice(&(self.user_agent.len() as u32).to_le_bytes());

        //start_height serialization
        payload.extend_from_slice(&self.start_height.to_le_bytes());

        //relay serialization
        let relay_value: u8 = match self.relay {
            true => 0x01,
            false => 0x00,
        };
        payload.extend_from_slice(&[relay_value]);
        
        //We can now calculate the checksum
        let hash_of_bytes = sha256d::Hash::hash(&payload);

        let hash_bytes: &[u8] = hash_of_bytes.as_ref();
        let checksum: &[u8; 4] = match (&hash_bytes[0..4]).try_into() {
            Ok(checksum) => checksum,
            _ => return Err(ErrorMessage::ErrorInSerialization),
        };

        //Now that we have both the checksum and the payload we can add them to the serialized message vector
        serialized_message.extend_from_slice(checksum);
        serialized_message.extend_from_slice(&payload);

        //We can finally write the message to the stream
        if stream.write(&serialized_message).is_err() {
            return Err(ErrorMessage::ErrorWhileWriting);
        }

        Ok(())

        }


}

impl Deserializable for VersionMessage {
    type Value = Self;
    fn deserialize(stream: &mut dyn Read) ->  Result<Self::Value, ErrorMessage> {
        //version
        let mut version_bytes = [0u8; 4];
        if stream.read_exact(&mut version_bytes).is_err() {
            return Err(ErrorMessage::ErrorInDeserialization);
        }
        let version_int = i32::from_le_bytes(version_bytes);
        let version: ProtocolVersionP2P = match version_int.try_into() {
            Ok(version) => version,
            _ => return Err(ErrorMessage::ErrorInDeserialization),
        };
        
        //services
        let mut services_bytes = [0u8; 8];
        if stream.read_exact(&mut services_bytes).is_err() {
            return Err(ErrorMessage::ErrorInDeserialization);
        }
        let services_int: u64 = u64::from_le_bytes(services_bytes);
        let services: SupportedServices = match services_int.try_into() {
            Ok(services) => services,
            _ => return Err(ErrorMessage::ErrorInDeserialization),
        };
        
        //timestamp
        let mut timestamp_bytes = [0u8; 8];
        if stream.read_exact(&mut timestamp_bytes).is_err() {
            return Err(ErrorMessage::ErrorInDeserialization);
        }
        let timestamp_int = i64::from_le_bytes(timestamp_bytes);
        let timestamp_utc = NaiveDateTime::from_timestamp_opt(timestamp_int, 0).ok_or(ErrorMessage::ErrorInDeserialization)?;
        let timestamp = DateTime::<Utc>::from_utc(timestamp_utc, Utc);

        //recv_services: SupportedServices
        let mut recv_services_bytes = [0u8; 8];
        if stream.read_exact(&mut recv_services_bytes).is_err() {
            return Err(ErrorMessage::ErrorInDeserialization);
        };
        let recv_services_int: u64 = u64::from_le_bytes(recv_services_bytes);
        let recv_services: SupportedServices = match recv_services_int.try_into() {
            Ok(recv_services) => recv_services,
            _ => return Err(ErrorMessage::ErrorInDeserialization),
        };

        //recv_addr: Ipv6Addr
        let mut recv_bytes = [0u8; 16];
        if stream.read_exact(&mut recv_bytes).is_err() {
            return Err(ErrorMessage::ErrorInDeserialization);
        }
        let recv_addr = Ipv6Addr::from(recv_bytes);

        //recv_port: u16
        let mut recv_port_bytes = [0u8; 2];
        if stream.read_exact(&mut recv_port_bytes).is_err() {
            return Err(ErrorMessage::ErrorInDeserialization);
        }
        let recv_port = u16::from_le_bytes(recv_port_bytes);

        //addr trans services
        let mut addr_services_bytes = [0u8; 8];
        if stream.read_exact(&mut addr_services_bytes).is_err() {
            return Err(ErrorMessage::ErrorInDeserialization);
        }
        let addr_services_int: u64 = u64::from_le_bytes(addr_services_bytes);
        let _: SupportedServices = match addr_services_int.try_into() {
            Ok(addr_services) => match addr_services == services {
                true => addr_services,
                false => return Err(ErrorMessage::ErrorInDeserialization),
            }
            _ => return Err(ErrorMessage::ErrorInDeserialization),
        };

        //trans_addr: Ipv6Addr
        let mut trans_addr_bytes = [0u8; 16];
        if stream.read_exact(&mut trans_addr_bytes).is_err() {
            return Err(ErrorMessage::ErrorInDeserialization);
        }
        let trans_addr = Ipv6Addr::from(trans_addr_bytes);

        //trans_port: u16
        let mut trans_port_bytes = [0u8; 2];
        if stream.read_exact(&mut trans_port_bytes).is_err() {
            return Err(ErrorMessage::ErrorInDeserialization);
        }
        let trans_port = u16::from_be_bytes(trans_port_bytes);

        //nonce: u64
        let mut nonce_bytes = [0u8; 8];
        if stream.read_exact(&mut nonce_bytes).is_err() {
        return Err(ErrorMessage::ErrorInDeserialization);
        }
        let nonce = u64::from_le_bytes(nonce_bytes);

        //user_agent: String
        let mut user_agent_len_buf = [0u8; 1];
        if stream.read_exact(&mut user_agent_len_buf).is_err() {
            return Err(ErrorMessage::ErrorInDeserialization);
        };
        let user_agent_len = user_agent_len_buf[0] as usize;
        let mut user_agent_buf = vec![0u8; user_agent_len];
        if stream.read_exact(&mut user_agent_buf).is_err() {
            return Err(ErrorMessage::ErrorInDeserialization);
        };
        let user_agent = match String::from_utf8(user_agent_buf) {
            Ok(user_agent) => user_agent,
            Err(_) => return Err(ErrorMessage::ErrorInDeserialization),
        };
        
        //start_height: i32
        let mut height_bytes = [0u8; 4];
        if stream.read_exact(&mut height_bytes).is_err() {
            return Err(ErrorMessage::ErrorInDeserialization);
        }
        let start_height = i32::from_le_bytes(height_bytes);

        //relay: bool
        let mut relay_value = [0u8; 1];
        if stream.read_exact(&mut relay_value).is_err() {
            return Err(ErrorMessage::ErrorInDeserialization);
        }
        let relay = match relay_value[0] {
            0x00 => false,
            0x01 => true,
            _ => return Err(ErrorMessage::ErrorInDeserialization),
        };

        Ok(VersionMessage::new(
            version,
            services,
            timestamp,
            recv_services,
            recv_addr,
            recv_port,
            trans_addr,
            trans_port,
            nonce,
            user_agent,
            start_height,
            relay,

        ))
    }
}

        <|MERGE_RESOLUTION|>--- conflicted
+++ resolved
@@ -20,16 +20,12 @@
     socket_conversion::socket_to_ipv6_port,
 };
 
-<<<<<<< HEAD
-pub const VERSION_TYPE: &[u8; 12] = b"version\0\0\0\0\0";
-=======
 use bitcoin_hashes::{
     sha256d,
     Hash,
 };
 
-pub const VERSION_TYPE: [u8; 12] = [118, 101, 114, 115, 105, 111, 110, 0, 0, 0, 0, 0];
->>>>>>> e2e880fe
+pub const VERSION_TYPE: &[u8; 12] = b"version\0\0\0\0\0";
 
 pub struct VersionMessage {
     pub magic_bytes: [u8; 4],
@@ -85,81 +81,53 @@
 }
 
 impl Serializable for VersionMessage {
+    
+    //magic_bytes
+    //message_type
+    //payload_size: u32
+    //checksum
+    //Since for the checksum we need to hash the payload, we will first serialize the payload without writing it to the stream
+    //version serialization
+    //services serialization
+    //timestamp serialization
+    //recv_services serialization
+    //recv_addr serialization
+    //recv_port serialization
+    //trans services serialization = es el mismo que services_bytes
+    //trans addrs serialization
+    //trans port serialization
+    //nonce serialization
+    //user_agent serialization
+    //start_height serialization
+    //relay serialization
+    //We can now calculate the checksum
+    //Now that we have both the checksum and the payload we can add them to the serialized message vector
     fn serialize(&self, stream: &mut dyn Write) -> Result<(), ErrorMessage>{
     
         let mut serialized_message = Vec::new();
-
-        //magic_bytes
-        serialized_message.extend_from_slice(&self.magic_bytes);
-
-        //message_type
-        serialized_message.extend_from_slice(&VERSION_TYPE);
-
-        //payload_size: u32
+        let mut payload = Vec::new();
+
         let payload_size: u32 = 86;
-        serialized_message.extend_from_slice(&payload_size.to_le_bytes());
-
-        //checksum
-        //Since for the checksum we need to hash the payload, we will first serialize the payload without writing it to the stream
-
-        let mut payload = Vec::new();
-
-        //version serialization
         let version: i32 = match self.version.try_into() {
             Ok(version) => version,
             _ => return Err(ErrorMessage::ErrorWhileWriting),
         };
-        payload.extend_from_slice(&version.to_le_bytes());
-
-        //services serialization
+
         let services: u64 = match self.services.try_into() {
             Ok(services) => services,
             _ => return Err(ErrorMessage::ErrorWhileWriting),
         };
-        payload.extend_from_slice(&services.to_le_bytes());
-
-        //timestamp serialization
-        payload.extend_from_slice(&self.timestamp.timestamp().to_le_bytes());
-
-        //recv_services serialization
+        
         let recv_services: u64 = match self.recv_services.try_into() {
             Ok(recv_services) => recv_services,
             _ => return Err(ErrorMessage::ErrorWhileWriting),
         };
-        payload.extend_from_slice(&recv_services.to_le_bytes());
-
-        //recv_addr serialization
-        payload.extend_from_slice(&self.recv_addr.octets());
-
-        //recv_port serialization
-        payload.extend_from_slice(&self.recv_port.to_be_bytes());
-
-        //trans services serialization = es el mismo que services_bytes
-        payload.extend_from_slice(&services.to_le_bytes());
-
-        //trans addrs serialization
-        payload.extend_from_slice(&self.trans_addr.octets());
-
-        //trans port serialization
-        payload.extend_from_slice(&self.trans_port.to_be_bytes());
-
-        //nonce serialization
-        payload.extend_from_slice(&self.nonce.to_le_bytes());
-
-        //user_agent serialization
-        payload.extend_from_slice(&(self.user_agent.len() as u32).to_le_bytes());
-
-        //start_height serialization
-        payload.extend_from_slice(&self.start_height.to_le_bytes());
-
-        //relay serialization
+
         let relay_value: u8 = match self.relay {
             true => 0x01,
             false => 0x00,
         };
-        payload.extend_from_slice(&[relay_value]);
-        
-        //We can now calculate the checksum
+
         let hash_of_bytes = sha256d::Hash::hash(&payload);
 
         let hash_bytes: &[u8] = hash_of_bytes.as_ref();
@@ -168,20 +136,34 @@
             _ => return Err(ErrorMessage::ErrorInSerialization),
         };
 
-        //Now that we have both the checksum and the payload we can add them to the serialized message vector
+        serialized_message.extend_from_slice(&self.magic_bytes);
+        serialized_message.extend_from_slice(VERSION_TYPE);
+        serialized_message.extend_from_slice(&payload_size.to_le_bytes());
+
+
+        payload.extend_from_slice(&version.to_le_bytes());
+        payload.extend_from_slice(&services.to_le_bytes());
+        payload.extend_from_slice(&self.timestamp.timestamp().to_le_bytes());        
+        payload.extend_from_slice(&recv_services.to_le_bytes());
+        payload.extend_from_slice(&self.recv_addr.octets());
+        payload.extend_from_slice(&self.recv_port.to_be_bytes());
+        payload.extend_from_slice(&services.to_le_bytes());
+        payload.extend_from_slice(&self.trans_addr.octets());
+        payload.extend_from_slice(&self.trans_port.to_be_bytes());
+        payload.extend_from_slice(&self.nonce.to_le_bytes());
+        payload.extend_from_slice(&(self.user_agent.len() as u32).to_le_bytes());
+        payload.extend_from_slice(&self.start_height.to_le_bytes());        
+        payload.extend_from_slice(&[relay_value]);
+        
+
         serialized_message.extend_from_slice(checksum);
         serialized_message.extend_from_slice(&payload);
-
-        //We can finally write the message to the stream
-        if stream.write(&serialized_message).is_err() {
-            return Err(ErrorMessage::ErrorWhileWriting);
-        }
-
-        Ok(())
-
-        }
-
-
+        
+        match stream.write(&serialized_message) {
+            Ok(_) => Ok(())
+            _ => Err(ErrorMessage::ErrorWhileWriting),
+        }
+    }
 }
 
 impl Deserializable for VersionMessage {

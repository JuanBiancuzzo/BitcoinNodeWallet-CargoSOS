--- conflicted
+++ resolved
@@ -1,11 +1,7 @@
-pub mod connections;
-
-<<<<<<< HEAD
 pub mod connections;
 
 pub mod logs;
-=======
+
 pub mod messages;
 
-pub mod configurations;
->>>>>>> 43a2be4a
+pub mod configurations;
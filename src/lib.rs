--- conflicted
+++ resolved
@@ -1,21 +1,19 @@
-pub mod connections;
-
-pub mod messages;
-
-pub mod logs;
-
-<<<<<<< HEAD
-pub mod concurrency;
-=======
-pub mod notifications;
->>>>>>> 4367c5ef
-
-pub mod configurations;
-
-pub mod node_structure;
-
-pub mod block_structure;
-
-pub mod serialization;
-
-pub mod wallet_structure;
+pub mod connections;
+
+pub mod messages;
+
+pub mod logs;
+
+pub mod concurrency;
+
+pub mod notifications;
+
+pub mod configurations;
+
+pub mod node_structure;
+
+pub mod block_structure;
+
+pub mod serialization;
+
+pub mod wallet_structure;
--- conflicted
+++ resolved
@@ -1,17 +1,9 @@
-<<<<<<< HEAD
-pub mod connections;
-
-pub mod messages;
-
-pub mod configurations;
-
-pub mod node_structure;
-=======
-pub mod connections;
-
-pub mod logs;
-
-pub mod messages;
-
-pub mod configurations;
->>>>>>> e9ea5400
+pub mod connections;
+
+pub mod messages;
+
+pub mod logs;
+
+pub mod configurations;
+
+pub mod node_structure;
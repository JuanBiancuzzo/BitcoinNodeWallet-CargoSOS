use super::{
    account, error_tui::ErrorTUI, menu, menu_option::MenuOption, notify::notify, transaction,
};

use cargosos_bitcoin::{
    block_structure::{
        block::Block, block_chain::BlockChain, error_block::ErrorBlock, transaction::Transaction,
        utxo_set::UTXOSet,
    },
    logs::logger_sender::LoggerSender,
    node_structure::{
        broadcasting::Broadcasting, error_node::ErrorNode, message_response::MessageResponse,
    },
    wallet_structure::{account::Account, wallet::Wallet},
};

use std::{
    net::TcpStream,
    sync::mpsc::Receiver,
    sync::{Arc, Mutex, MutexGuard},
    thread::{self, JoinHandle},
};

type MutArc<T> = Arc<Mutex<T>>;

/// Get a mutable guard to use the value inside the Arc<Mutex<T>>
///
/// ### Error
///  * `ErrorTUI::CannotUnwrapArc`: It will appear when we try to unwrap an Arc
fn get_reference<'t, T>(reference: &'t MutArc<T>) -> Result<MutexGuard<'t, T>, ErrorTUI> {
    match reference.lock() {
        Ok(reference) => Ok(reference),
        Err(_) => Err(ErrorTUI::CannotUnwrapArc),
    }
}

/// It will responde to the user input
///
/// ### Error
///  * `ErrorTUI::TerminalReadFail`: It will appear when the terminal read fails
///  * `ErrorTUI::CannotUnwrapArc`: It will appear when we try to unwrap an Arc
///  * `ErrorTUI::ErrorFromPeer`: It will appear when a conextion with a peer fails
pub fn user_input(
    broadcasting: &mut Broadcasting<TcpStream>,
    wallet: MutArc<Wallet>,
    utxo_set: MutArc<UTXOSet>,
    block_chain: MutArc<BlockChain>,
    pending_transactions: MutArc<Vec<Transaction>>,
    logger: LoggerSender,
) -> Result<(), ErrorTUI> {
    loop {
        match menu::select_option(logger.clone())? {
            MenuOption::CreateAccount => creating_accout(&wallet, logger.clone())?,
            MenuOption::ChangeAccount => changing_account(&wallet, logger.clone())?,
            MenuOption::RemoveAccount => removing_account(&wallet, logger.clone())?,
            MenuOption::SendTransaction => {
                sending_transaction(broadcasting, &wallet, &utxo_set, logger.clone())?
            }
            MenuOption::ShowAccounts => {
                let wallet_ref = get_reference(&wallet)?;
                account::show_accounts(&wallet_ref, logger.clone());
            }
            MenuOption::ShowBalance => showing_balance(
                &wallet,
                &utxo_set,
                pending_transactions.clone(),
                logger.clone(),
            )?,
            MenuOption::LastTransactions => latest_transactions(&block_chain, logger.clone())?,
            MenuOption::Exit => break,
        }
    }

    Ok(())
}

/// Appends an new account to the wallet created by the user
///
/// ### Error
///  * `ErrorTUI::TerminalReadFail`: It will appear when the terminal read fails
///  * `ErrorTUI::CannotUnwrapArc`: It will appear when we try to unwrap an Arc
fn creating_accout(wallet: &MutArc<Wallet>, logger: LoggerSender) -> Result<(), ErrorTUI> {
    let mut wallet = get_reference(wallet)?;
    let account = account::create_account(logger.clone())?;
    wallet.add_account(account);

    Ok(())
}

/// Change the selected account to the one selected by the user
///
/// ### Error
///  * `ErrorTUI::TerminalReadFail`: It will appear when the terminal read fails
///  * `ErrorTUI::CannotUnwrapArc`: It will appear when we try to unwrap an Arc
fn changing_account(wallet: &MutArc<Wallet>, logger: LoggerSender) -> Result<(), ErrorTUI> {
    let mut wallet = get_reference(wallet)?;
    let account = account::select_account(&wallet, logger.clone())?;
    wallet.change_account(account);

    Ok(())
}

/// Delete the selected account selected by the user
///
/// ### Error
///  * `ErrorTUI::TerminalReadFail`: It will appear when the terminal read fails
///  * `ErrorTUI::CannotUnwrapArc`: It will appear when we try to unwrap an Arc
fn removing_account(wallet: &MutArc<Wallet>, logger: LoggerSender) -> Result<(), ErrorTUI> {
    let mut wallet = get_reference(wallet)?;
    let account = account::select_account(&wallet, logger.clone())?;
    wallet.remove_account(account);

    Ok(())
}

/// Broadcast the transaction created by the user to the peers from the selected account in the wallet
///
/// ### Error
///  * `ErrorTUI::TerminalReadFail`: It will appear when the terminal read fails
///  * `ErrorTUI::CannotUnwrapArc`: It will appear when we try to unwrap an Arc
///  * `ErrorTUI::ErrorFromPeer`: It will appear when a conextion with a peer fails
fn sending_transaction(
    broadcasting: &mut Broadcasting<TcpStream>,
    wallet: &MutArc<Wallet>,
    utxo_set: &MutArc<UTXOSet>,
    logger: LoggerSender,
) -> Result<(), ErrorTUI> {
    let wallet = get_reference(wallet)?;
    let account = match wallet.get_selected_account() {
        Some(account) => account,
        None => {
            let message = "No account selected can't send transaction";
            println!("{message}");
            let _ = logger.log_wallet(message.to_string());
            return Ok(());
        }
    };
    let utxo_set = get_reference(utxo_set)?;

    let transaction = match transaction::create_transaction(&utxo_set, account, logger.clone()) {
        Ok(transaction) => transaction,
        Err(ErrorTUI::TransactionWithoutSufficientFunds) => {
            let message = "Transaction without sufficient funds";
            println!("{message}");
            let _ = logger.log_transaction(message.to_string());
            return Ok(());
        }
        Err(error) => return Err(error),
    };
    let _ = logger.log_transaction("Sending transaction".to_string());

    match broadcasting.send_transaction(transaction) {
        Ok(()) => Ok(()),
        Err(ErrorNode::WhileSendingMessage(message)) => Err(ErrorTUI::ErrorFromPeer(format!(
            "While sending message {message}"
        ))),
        _ => Err(ErrorTUI::ErrorFromPeer(
            "While sending transaction".to_string(),
        )),
    }
}

/// Show the balance of the selected account in the wallet
///
/// ### Error
///  * `ErrorTUI::CannotUnwrapArc`: It will appear when we try to unwrap an Arc
fn showing_balance(
    wallet: &MutArc<Wallet>,
    utxo_set: &MutArc<UTXOSet>,
    pending_transactions: MutArc<Vec<Transaction>>,
    logger: LoggerSender,
) -> Result<(), ErrorTUI> {
    let wallet = get_reference(wallet)?;

    for account in wallet.get_accounts() {
        let utxo_set = get_reference(utxo_set)?;
        let balance = utxo_set.get_balance_in_satoshis(&account.address);
        let pending = calculate_pending_balance(account, pending_transactions.clone())?;
        let total = balance + pending;

        println!(
            "Account: {} has balance of \n\tAvalable: {balance}\n\tPending: {pending}\n\n\tTotal: {total}",
            account.account_name
        );

        let _ = logger.log_wallet(format!("Account: {} has balance of, avalable: {balance}, pending: {pending} and a total of: {total}", account.account_name));
    }

    Ok(())
}

<<<<<<< HEAD
/// Calculates the pending balance of an account
///
/// ### Error
///  * `ErrorTUI::CannotUnwrapArc`: It will appear when we try to unwrap an Arc
fn calculate_pending_balance(
    account: &Account,
    pending_transactions: MutArc<Vec<Transaction>>,
) -> Result<i64, ErrorTUI> {
    let mut pending = 0;
    for transaction in get_reference(&pending_transactions)?.iter() {
        for transaction_output in transaction.tx_out.iter() {
            if account.verify_transaction_output_ownership(transaction_output) {
                pending += transaction_output.value;
            }
        }
    }

    Ok(pending)
}

=======
/// Show the lastest transactions given by the timestamp selected by the user
///
/// ### Error
///  * `ErrorTUI::TerminalReadFail`: It will appear when the terminal read fails
///  * `ErrorTUI::CannotUnwrapArc`: It will appear when we try to unwrap an Arc
>>>>>>> 774770b0
fn latest_transactions(
    block_chain: &MutArc<BlockChain>,
    logger: LoggerSender,
) -> Result<(), ErrorTUI> {
    let selected_timestamp = transaction::select_option(logger.clone())?;
    let timestamp = selected_timestamp.get_timestamps_from_now();

    let _ = logger.log_transaction(format!(
        "Selected timestamp: {selected_timestamp}, and it's corresponding timestamp: {timestamp}"
    ));

    let block_chain = get_reference(&block_chain)?;
    let blocks = block_chain.get_blocks_after_timestamp(timestamp as u32);

    for block in blocks {
        for transaction in block.transactions {
            println!("{transaction}");
        }
    }

    Ok(())
}

/// Crate a thread for handling the blocks and transactions received
pub fn handle_peers(
    receiver_broadcasting: Receiver<MessageResponse>,
    wallet: MutArc<Wallet>,
    utxo_set: MutArc<UTXOSet>,
    pending_transactions: MutArc<Vec<Transaction>>,
    block_chain: MutArc<BlockChain>,
    logger: LoggerSender,
) -> JoinHandle<Result<(), ErrorTUI>> {
    thread::spawn(move || {
        for message in receiver_broadcasting {
            match message {
                MessageResponse::Block(block) => {
                    receive_block(
                        &utxo_set,
                        &block_chain,
                        block,
                        pending_transactions.clone(),
                        logger.clone(),
                    )?;
                }
                MessageResponse::Transaction(transaction) => {
                    receive_transaction(
                        &wallet,
                        transaction,
                        pending_transactions.clone(),
                        logger.clone(),
                    )?;
                }
            }
        }

        Ok(())
    })
}

/// Manage receiving a transaction by updating the list of transactions seen so far if the transaction is from the selected account
///
/// ### Error
///  * `ErrorTUI::CannotUnwrapArc`: It will appear when we try to unwrap an Arc
fn receive_transaction(
    wallet: &MutArc<Wallet>,
    transaction: Transaction,
    pending_transactions: MutArc<Vec<Transaction>>,
    logger: LoggerSender,
) -> Result<(), ErrorTUI> {
    let mut transaction_own_by_account = false;

    for account in get_reference(&wallet)?.get_accounts() {
        if account.verify_transaction_ownership(&(transaction.clone())) {
            notify(
                &format!("New transaction received own by {}", account.account_name),
                &format!(
                    "The transaction: \n{transaction}\n has not been added to the blockchain yet"
                ),
                logger.clone(),
            );

            transaction_own_by_account = true;
        }
    }

    if transaction_own_by_account {
        get_reference(&pending_transactions)?.push(transaction);
    }

    Ok(())
}

/// Manage receiving a block by updating the block chain and the utxo set
///
/// ### Error
///  * `ErrorTUI::CannotUnwrapArc`: It will appear when we try to unwrap an Arc
///  * `ErrorTUI::ErrorWriting`: It will appear when writing to the block chain
fn receive_block(
    utxo_set: &MutArc<UTXOSet>,
    block_chain: &MutArc<BlockChain>,
    block: Block,
    pending_transactions: MutArc<Vec<Transaction>>,
    logger: LoggerSender,
) -> Result<(), ErrorTUI> {
    get_reference(&pending_transactions)?.retain(|transaction| {
        if block.transactions.contains(transaction) {
            notify(
                "Transaction added to blockchain",
                &format!("The transaction: \n{transaction}\n has been added to the blockchain"),
                logger.clone(),
            );
            let _ = logger.log_wallet(format!(
                "Removing transaction from list of transaction seen so far"
            ));
            return false;
        }
        true
    });

    let mut utxo_set = get_reference(&utxo_set)?;
    let mut block_chain = get_reference(&block_chain)?;

    utxo_set.update_utxo_with_block(&block);

    match block_chain.append_block(block) {
        Ok(_) | Err(ErrorBlock::TransactionAlreadyInBlock) => Ok(()),
        _ => Err(ErrorTUI::ErrorWriting(
            "Error appending block to blockchain".to_string(),
        )),
    }
}<|MERGE_RESOLUTION|>--- conflicted
+++ resolved
@@ -189,7 +189,6 @@
     Ok(())
 }
 
-<<<<<<< HEAD
 /// Calculates the pending balance of an account
 ///
 /// ### Error
@@ -210,13 +209,11 @@
     Ok(pending)
 }
 
-=======
 /// Show the lastest transactions given by the timestamp selected by the user
 ///
 /// ### Error
 ///  * `ErrorTUI::TerminalReadFail`: It will appear when the terminal read fails
 ///  * `ErrorTUI::CannotUnwrapArc`: It will appear when we try to unwrap an Arc
->>>>>>> 774770b0
 fn latest_transactions(
     block_chain: &MutArc<BlockChain>,
     logger: LoggerSender,

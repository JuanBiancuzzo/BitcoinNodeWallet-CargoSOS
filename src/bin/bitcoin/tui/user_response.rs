use super::{
    account, error_tui::ErrorTUI, menu, menu_option::MenuOption, notify::notify, transaction,
};

use cargosos_bitcoin::{
    block_structure::{
        block::Block, block_chain::BlockChain, error_block::ErrorBlock, transaction::Transaction,
        utxo_set::UTXOSet,
    },
    logs::logger_sender::LoggerSender,
    node_structure::{
        broadcasting::Broadcasting, error_node::ErrorNode, message_response::MessageResponse,
    },
<<<<<<< HEAD
    wallet_structure::{account::Account, wallet::Wallet},
    notifications::notification::{Notification, NotificationSender},
=======
    wallet_structure::{wallet::Wallet},
>>>>>>> bd2964fa
};

use std::{
    net::TcpStream,
    sync::mpsc::Receiver,
    sync::{Arc, Mutex, MutexGuard},
    thread::{self, JoinHandle},
};

type MutArc<T> = Arc<Mutex<T>>;

/// Get a mutable guard to use the value inside the Arc<Mutex<T>>
///
/// ### Error
///  * `ErrorTUI::CannotUnwrapArc`: It will appear when we try to unwrap an Arc
fn get_reference<T>(reference: &MutArc<T>) -> Result<MutexGuard<'_, T>, ErrorTUI> {
    match reference.lock() {
        Ok(reference) => Ok(reference),
        Err(_) => Err(ErrorTUI::CannotUnwrapArc),
    }
}

/// It will responde to the user input
///
/// ### Error
///  * `ErrorTUI::TerminalReadFail`: It will appear when the terminal read fails
///  * `ErrorTUI::CannotUnwrapArc`: It will appear when we try to unwrap an Arc
///  * `ErrorTUI::ErrorFromPeer`: It will appear when a conextion with a peer fails
pub fn user_input(
    broadcasting: &mut Broadcasting<TcpStream>,
    wallet: MutArc<Wallet>,
    utxo_set: MutArc<UTXOSet>,
    block_chain: MutArc<BlockChain>,
    logger: LoggerSender,
) -> Result<(), ErrorTUI> {
    loop {
        match menu::select_option(logger.clone())? {
            MenuOption::CreateAccount => creating_accout(&wallet, logger.clone())?,
            MenuOption::ChangeAccount => changing_account(&wallet, logger.clone())?,
            MenuOption::RemoveAccount => removing_account(&wallet, logger.clone())?,
            MenuOption::SendTransaction => {
                sending_transaction(broadcasting, &wallet, &utxo_set, logger.clone())?
            }
            MenuOption::ShowAccounts => {
                let wallet_ref = get_reference(&wallet)?;
                account::show_accounts(&wallet_ref, logger.clone());
            }
            MenuOption::ShowBalance => showing_balance(
                &wallet,
                &utxo_set,
                logger.clone(),
            )?,
            MenuOption::LastTransactions => latest_transactions(&block_chain, logger.clone())?,
            MenuOption::Exit => break,
        }
    }

    Ok(())
}

/// Appends an new account to the wallet created by the user
///
/// ### Error
///  * `ErrorTUI::TerminalReadFail`: It will appear when the terminal read fails
///  * `ErrorTUI::CannotUnwrapArc`: It will appear when we try to unwrap an Arc
fn creating_accout(wallet: &MutArc<Wallet>, logger: LoggerSender) -> Result<(), ErrorTUI> {
    let mut wallet = get_reference(wallet)?;
    let account = account::create_account(logger)?;
    wallet.add_account(account);

    Ok(())
}

/// Change the selected account to the one selected by the user
///
/// ### Error
///  * `ErrorTUI::TerminalReadFail`: It will appear when the terminal read fails
///  * `ErrorTUI::CannotUnwrapArc`: It will appear when we try to unwrap an Arc
fn changing_account(wallet: &MutArc<Wallet>, logger: LoggerSender) -> Result<(), ErrorTUI> {
    let mut wallet = get_reference(wallet)?;
    let account = account::select_account(&wallet, logger)?;
    wallet.change_account(account);

    Ok(())
}

/// Delete the selected account selected by the user
///
/// ### Error
///  * `ErrorTUI::TerminalReadFail`: It will appear when the terminal read fails
///  * `ErrorTUI::CannotUnwrapArc`: It will appear when we try to unwrap an Arc
fn removing_account(wallet: &MutArc<Wallet>, logger: LoggerSender) -> Result<(), ErrorTUI> {
    let mut wallet = get_reference(wallet)?;
    let account = account::select_account(&wallet, logger)?;
    wallet.remove_account(account);

    Ok(())
}

/// Broadcast the transaction created by the user to the peers from the selected account in the wallet
///
/// ### Error
///  * `ErrorTUI::TerminalReadFail`: It will appear when the terminal read fails
///  * `ErrorTUI::CannotUnwrapArc`: It will appear when we try to unwrap an Arc
///  * `ErrorTUI::ErrorFromPeer`: It will appear when a conextion with a peer fails
fn sending_transaction(
    broadcasting: &mut Broadcasting<TcpStream>,
    wallet: &MutArc<Wallet>,
    utxo_set: &MutArc<UTXOSet>,
    logger: LoggerSender,
) -> Result<(), ErrorTUI> {
    let wallet = get_reference(wallet)?;
    let account = match wallet.get_selected_account() {
        Some(account) => account,
        None => {
            let message = "No account selected can't send transaction";
            println!("{message}");
            let _ = logger.log_wallet(message.to_string());
            return Ok(());
        }
    };
    let mut utxo_set = get_reference(utxo_set)?;

    let transaction = match transaction::create_transaction(&utxo_set, account, logger.clone()) {
        Ok(transaction) => transaction,
        Err(ErrorTUI::TransactionWithoutSufficientFunds) => {
            let message = "Transaction without sufficient funds";
            println!("{message}");
            let _ = logger.log_transaction(message.to_string());
            return Ok(());
        }
        Err(error) => return Err(error),
    };
    let _ = logger.log_transaction("Sending transaction".to_string());

    utxo_set.append_pending_transaction(transaction.clone());

    match broadcasting.send_transaction(transaction) {
        Ok(()) => Ok(()),
        Err(ErrorNode::WhileSendingMessage(message)) => Err(ErrorTUI::ErrorFromPeer(format!(
            "While sending message {message}"
        ))),
        _ => Err(ErrorTUI::ErrorFromPeer(
            "While sending transaction".to_string(),
        )),
    }
}

/// Show the balance of the selected account in the wallet
///
/// ### Error
///  * `ErrorTUI::CannotUnwrapArc`: It will appear when we try to unwrap an Arc
fn showing_balance(
    wallet: &MutArc<Wallet>,
    utxo_set: &MutArc<UTXOSet>,
    logger: LoggerSender,
) -> Result<(), ErrorTUI> {
    let wallet = get_reference(wallet)?;

    for account in wallet.get_accounts() {
        let utxo_set = get_reference(utxo_set)?;
        let balance = utxo_set.get_balance_in_satoshis(&account.address);
        let pending = utxo_set.get_pending_in_satoshis(&account.address);
        let total = balance + pending;

        println!(
            "Account: {} has balance of \n\tAvalable: {balance}\n\tPending: {pending}\n\n\tTotal: {total}",
            account.account_name
        );

        let _ = logger.log_wallet(format!("Account: {} has balance of, avalable: {balance}, pending: {pending} and a total of: {total}", account.account_name));
    }

    Ok(())
}

/// Show the lastest transactions given by the timestamp selected by the user
///
/// ### Error
///  * `ErrorTUI::TerminalReadFail`: It will appear when the terminal read fails
///  * `ErrorTUI::CannotUnwrapArc`: It will appear when we try to unwrap an Arc
fn latest_transactions(
    block_chain: &MutArc<BlockChain>,
    logger: LoggerSender,
) -> Result<(), ErrorTUI> {
    let selected_timestamp = transaction::select_option(logger.clone())?;
    let timestamp = selected_timestamp.get_timestamps_from_now();

    let _ = logger.log_transaction(format!(
        "Selected timestamp: {selected_timestamp}, and it's corresponding timestamp: {timestamp}"
    ));

    let block_chain = get_reference(block_chain)?;
    let blocks = block_chain.get_blocks_after_timestamp(timestamp as u32);

    for block in blocks {
        for transaction in block.transactions {
            println!("{transaction}");
        }
    }

    Ok(())
}

/// Crate a thread for handling the blocks and transactions received
pub fn handle_peers(
    receiver_broadcasting: Receiver<MessageResponse>,
    wallet: MutArc<Wallet>,
    utxo_set: MutArc<UTXOSet>,
    block_chain: MutArc<BlockChain>,
    logger: LoggerSender,
    notifier: NotificationSender,
) -> JoinHandle<Result<(), ErrorTUI>> {
    thread::spawn(move || {
        for message in receiver_broadcasting {
            match message {
                MessageResponse::Block(block) => {
                    receive_block(
                        &utxo_set,
                        &block_chain,
                        block,
                        logger.clone(),
                        notifier.clone(),
                    )?;
                }
                MessageResponse::Transaction(transaction) => {
                    receive_transaction(
                        &wallet,
                        &utxo_set,
                        transaction,
                        logger.clone(),
                        notifier.clone(),
                    )?;
                }
            }
        }

        Ok(())
    })
}

/// Manage receiving a transaction by updating the list of transactions seen so far if the transaction is from the selected account
///
/// ### Error
///  * `ErrorTUI::CannotUnwrapArc`: It will appear when we try to unwrap an Arc
fn receive_transaction(
    wallet: &MutArc<Wallet>,
    utxo_set: &MutArc<UTXOSet>,
    transaction: Transaction,
    logger: LoggerSender,
    notifier: NotificationSender,
) -> Result<(), ErrorTUI> {
    
    let mut utxo_set = get_reference(utxo_set)?;

    if utxo_set.is_transaction_pending(&transaction) {
        let _ = logger.log_wallet(format!(
            "Transaction {transaction} is already in the list of transactions seen so far",
        ));
        return Ok(());
    }

    let mut involved_accounts = Vec::new();
    for account in get_reference(wallet)?.get_accounts() {
        if account.verify_transaction_ownership(&transaction) {
            notify(
                &format!("New transaction received own by {}", account.account_name),
                &format!(
                    "The transaction: \n{transaction}\n has not been added to the blockchain yet"
                ),
                logger.clone(),
            );
<<<<<<< HEAD
            transaction_own_by_account = true;
            involved_accounts.push(account.clone());
        }
    }

    if !involved_accounts.is_empty(){
        let _ = notifier.send(Notification::TransactionOfAccountReceived(involved_accounts, transaction.clone()));
    }

    if transaction_own_by_account {
        get_reference(&pending_transactions)?.push(transaction);
    }
=======
        }
    }

    utxo_set.append_pending_transaction(transaction);
>>>>>>> bd2964fa

    Ok(())
}

/// Manage receiving a block by updating the block chain and the utxo set
///
/// ### Error
///  * `ErrorTUI::CannotUnwrapArc`: It will appear when we try to unwrap an Arc
///  * `ErrorTUI::ErrorWriting`: It will appear when writing to the block chain
fn receive_block(
    utxo_set: &MutArc<UTXOSet>,
    block_chain: &MutArc<BlockChain>,
    block: Block,
    logger: LoggerSender,
    notifier: NotificationSender,
) -> Result<(), ErrorTUI> {

    let mut utxo_set = get_reference(utxo_set)?;

    for transaction in utxo_set.pending_transactions() {
        if block.transactions.contains(transaction) {
            notify(
                "Transaction added to blockchain",
                &format!("The transaction: \n{transaction}\n has been added to the blockchain"),
                logger.clone(),
            );
<<<<<<< HEAD
            let _ = notifier.send(Notification::TransactionOfAccountInNewBlock(transaction.clone()));
            let _ = logger.log_wallet(
                "Removing transaction from list of transaction seen so far".to_string(),
            );
            return false;
=======
>>>>>>> bd2964fa
        }
    }
    
    utxo_set.update_utxo_with_block(&block);
<<<<<<< HEAD
    let _ = notifier.send(Notification::NewBlockAddedToTheBlockchain(block.clone()));
    match block_chain.append_block(block) {
        Ok(_) | Err(ErrorBlock::TransactionAlreadyInBlock) => {
            Ok(())
        },
=======
    
    match get_reference(block_chain)?.append_block(block) {
        Ok(_) | Err(ErrorBlock::TransactionAlreadyInBlock) => Ok(()),
>>>>>>> bd2964fa
        _ => Err(ErrorTUI::ErrorWriting(
            "Error appending block to blockchain".to_string(),
        )),
    }
}<|MERGE_RESOLUTION|>--- conflicted
+++ resolved
@@ -11,12 +11,8 @@
     node_structure::{
         broadcasting::Broadcasting, error_node::ErrorNode, message_response::MessageResponse,
     },
-<<<<<<< HEAD
     wallet_structure::{account::Account, wallet::Wallet},
     notifications::notification::{Notification, NotificationSender},
-=======
-    wallet_structure::{wallet::Wallet},
->>>>>>> bd2964fa
 };
 
 use std::{
@@ -289,26 +285,13 @@
                 ),
                 logger.clone(),
             );
-<<<<<<< HEAD
-            transaction_own_by_account = true;
             involved_accounts.push(account.clone());
         }
     }
-
     if !involved_accounts.is_empty(){
         let _ = notifier.send(Notification::TransactionOfAccountReceived(involved_accounts, transaction.clone()));
     }
-
-    if transaction_own_by_account {
-        get_reference(&pending_transactions)?.push(transaction);
-    }
-=======
-        }
-    }
-
     utxo_set.append_pending_transaction(transaction);
->>>>>>> bd2964fa
-
     Ok(())
 }
 
@@ -334,29 +317,17 @@
                 &format!("The transaction: \n{transaction}\n has been added to the blockchain"),
                 logger.clone(),
             );
-<<<<<<< HEAD
             let _ = notifier.send(Notification::TransactionOfAccountInNewBlock(transaction.clone()));
             let _ = logger.log_wallet(
                 "Removing transaction from list of transaction seen so far".to_string(),
             );
-            return false;
-=======
->>>>>>> bd2964fa
         }
     }
     
     utxo_set.update_utxo_with_block(&block);
-<<<<<<< HEAD
     let _ = notifier.send(Notification::NewBlockAddedToTheBlockchain(block.clone()));
-    match block_chain.append_block(block) {
-        Ok(_) | Err(ErrorBlock::TransactionAlreadyInBlock) => {
-            Ok(())
-        },
-=======
-    
     match get_reference(block_chain)?.append_block(block) {
         Ok(_) | Err(ErrorBlock::TransactionAlreadyInBlock) => Ok(()),
->>>>>>> bd2964fa
         _ => Err(ErrorTUI::ErrorWriting(
             "Error appending block to blockchain".to_string(),
         )),

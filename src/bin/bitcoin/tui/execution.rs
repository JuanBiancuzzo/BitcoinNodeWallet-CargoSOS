--- conflicted
+++ resolved
@@ -9,16 +9,11 @@
 };
 
 use cargosos_bitcoin::{
-<<<<<<< HEAD
     block_structure::{block_chain::BlockChain, transaction::Transaction, utxo_set::UTXOSet},
     configurations::{
         connection_config::ConnectionConfig, download_config::DownloadConfig,
         mode_config::ModeConfig, server_config::ServerConfig,
     },
-=======
-    block_structure::{block_chain::BlockChain, utxo_set::UTXOSet},
-    configurations::{connection_config::ConnectionConfig, download_config::DownloadConfig},
->>>>>>> bd2964fa
     connections::ibd_methods::IBDMethod,
     logs::logger_sender::LoggerSender,
     node_structure::{broadcasting::Broadcasting, message_response::MessageResponse},

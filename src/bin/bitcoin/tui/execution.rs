--- conflicted
+++ resolved
@@ -6,32 +6,13 @@
 };
 
 use cargosos_bitcoin::{
-<<<<<<< HEAD
-    block_structure::{block, block_chain::BlockChain, utxo_set::UTXOSet},
-=======
     block_structure::block_chain::BlockChain,
->>>>>>> dbecf403
     configurations::{
         connection_config::ConnectionConfig, download_config::DownloadConfig,
         mode_config::ModeConfig,
     },
     connections::error_connection::ErrorConnection,
     logs::logger_sender::LoggerSender,
-<<<<<<< HEAD
-    node_structure::{
-        broadcasting::Broadcasting, connection_id::ConnectionId, message_response::MessageResponse,
-    },
-    notifications::notifier::Notifier,
-    wallet_structure::wallet::Wallet,
-};
-
-use std::{
-    net::{IpAddr, SocketAddr, TcpStream},
-    sync::mpsc,
-    sync::{Arc, Mutex},
-    time::Duration,
-=======
->>>>>>> dbecf403
 };
 
 fn _show_merkle_path(block_chain: &BlockChain, logger: LoggerSender) -> Result<(), ErrorExecution> {
@@ -77,72 +58,6 @@
     Ok(())
 }
 
-<<<<<<< HEAD
-/// Broadcasting blocks and transactions from and to the given peers
-///
-/// ### Error
-///  *
-fn broadcasting<N: Notifier + 'static>(
-    connections: Vec<(TcpStream, ConnectionId)>,
-    wallet: MutArc<Wallet>,
-    utxo_set: MutArc<UTXOSet>,
-    block_chain: MutArc<BlockChain>,
-    connection_config: ConnectionConfig,
-    notifier: N,
-    logger: LoggerSender,
-) -> Result<(), ErrorExecution> {
-    let (sender_response, receiver_response) = mpsc::channel::<MessageResponse>();
-
-    for (stream, _) in connections.iter() {
-        if stream
-            .set_read_timeout(Some(Duration::from_secs(1)))
-            .is_err()
-        {
-            return Err(ErrorConnection::ErrorCannotSetStreamProperties.into());
-        };
-    }
-
-    let handle = broadcasting::handle_peers(
-        receiver_response,
-        wallet.clone(),
-        utxo_set.clone(),
-        block_chain.clone(),
-        notifier.clone(),
-        logger.clone(),
-    );
-
-    let mut broadcasting = Broadcasting::<TcpStream>::new(logger.clone());
-
-    broadcasting::add_peers(
-        &mut broadcasting,
-        connections,
-        sender_response,
-        block_chain.clone(),
-        connection_config.magic_numbers,
-        notifier.clone(),
-        logger.clone(),
-    );
-
-    user_input(
-        &mut broadcasting,
-        wallet,
-        utxo_set,
-        block_chain,
-        notifier.clone(),
-        logger,
-    )?;
-
-    broadcasting.destroy(notifier)?;
-
-    match handle.join() {
-        Ok(_) => Ok(()),
-        Err(_) => Err(ErrorUI::ErrorFromPeer("Fail to remove notifications".to_string()).into()),
-    }
-}
-
-/// The main function of the program for the terminal
-=======
->>>>>>> dbecf403
 pub fn program_execution(
     mode_config: ModeConfig,
     connection_config: ConnectionConfig,

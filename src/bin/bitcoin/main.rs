--- conflicted
+++ resolved
@@ -601,69 +601,6 @@
         logger_sender.clone(),
     );
 
-    let peer_count_max: usize = 3;
-    
-    let potential_peers = get_potential_peers(
-        peer_count_max,
-        logger_sender.clone(),
-    )?;
-    
-    let peer_streams = connect_to_testnet_peers(potential_peers, logger_sender.clone())?;
-
-    let mut block_chain = match block_chain_handle.join() {
-        Ok(block_chain) => block_chain?,
-        _ => return Err(ErrorExecution::FailThread),
-    };
-
-    get_block_chain(peer_streams, &mut block_chain, logger_sender.clone())?;
-
-    show_merkle_path(
-        &block_chain,
-        logger_sender.clone(),
-    )?;
-    
-    show_utxo_set(
-        &block_chain, 
-        logger_sender.clone(),
-    );
-    
-    //let posible_path: Option<&Path> = Some(Path::new("src/bin/bitcoin/blockchain.raw"));
-    let posible_path: Option<&Path> = None;
-    save_block_chain(
-        &block_chain, 
-        posible_path,
-        logger_sender.clone(),
-    )?;
-
-    Ok(())
-}
-
-fn main() -> Result<(), ErrorExecution> {
-    let arguments: Vec<String> = std::env::args().collect();
-
-    println!("\tInitialization");
-    println!("Reading the configuration file");
-
-    let config_name: String = get_config_name(arguments)?;
-    let config_file = open_config_file(config_name)?;
-    let (log_config, connection_config) = config::new(config_file)?;
- 
-    let (handle, logger_sender) = initialize_logs(log_config)?;
-
-<<<<<<< HEAD
-    program_execution(
-        connection_config, 
-        logger_sender.clone()
-    )?;
-=======
-    // Ejecutar programa
-    {
-        let posible_path: Option<String> = Some("src/bin/bitcoin/blockchain.raw".to_string());
-        let block_chain_handle = get_initial_block_chain(
-            posible_path,
-            logger_sender.clone(),
-        );
-
         let peer_count_max: usize = 2;
         
         let potential_peers = get_potential_peers(
@@ -673,32 +610,50 @@
         
         let peer_streams = connect_to_testnet_peers(potential_peers, logger_sender.clone())?;
 
-        let mut block_chain = match block_chain_handle.join() {
-            Ok(block_chain) => block_chain?,
-            _ => return Err(ErrorExecution::FailThread),
-        };
-
-        let posible_path: Option<&Path> = Some(Path::new("src/bin/bitcoin/blockchain.raw"));
-        //let posible_path: Option<&Path> = None;
-        save_block_chain(
-            &block_chain, 
-            posible_path,
-            logger_sender.clone(),
-        )?;
-        get_block_chain(peer_streams, &mut block_chain, logger_sender.clone())?;
-
-        show_merkle_path(
-            &block_chain,
-            logger_sender.clone(),
-        )?;
-
-        show_utxo_set(
-            &block_chain, 
-            logger_sender.clone(),
-        );
-
-    }
->>>>>>> 86cf4697
+    let mut block_chain = match block_chain_handle.join() {
+        Ok(block_chain) => block_chain?,
+        _ => return Err(ErrorExecution::FailThread),
+    };
+
+    get_block_chain(peer_streams, &mut block_chain, logger_sender.clone())?;
+
+    show_merkle_path(
+        &block_chain,
+        logger_sender.clone(),
+    )?;
+    
+    show_utxo_set(
+        &block_chain, 
+        logger_sender.clone(),
+    );
+    
+    //let posible_path: Option<&Path> = Some(Path::new("src/bin/bitcoin/blockchain.raw"));
+    let posible_path: Option<&Path> = None;
+    save_block_chain(
+        &block_chain, 
+        posible_path,
+        logger_sender.clone(),
+    )?;
+
+    Ok(())
+}
+
+fn main() -> Result<(), ErrorExecution> {
+    let arguments: Vec<String> = std::env::args().collect();
+
+    println!("\tInitialization");
+    println!("Reading the configuration file");
+
+    let config_name: String = get_config_name(arguments)?;
+    let config_file = open_config_file(config_name)?;
+    let (log_config, connection_config) = config::new(config_file)?;
+ 
+    let (handle, logger_sender) = initialize_logs(log_config)?;
+
+    program_execution(
+        connection_config, 
+        logger_sender.clone()
+    )?;
         
     logger_sender.log_configuration("Closing program".to_string())?;
     

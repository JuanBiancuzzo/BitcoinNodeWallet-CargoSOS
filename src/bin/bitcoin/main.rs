mod error_execution;
mod error_initialization;
mod gui;
mod process;
mod tui;

use std::{
    fs::{File, OpenOptions},
    io::BufReader,
    path::Path,
    thread::{self, JoinHandle},
};

use error_execution::ErrorExecution;
use error_initialization::ErrorInitialization;
use process::{configuration::Configuration, load_system::LoadSystem, save_system::SaveSystem};

use cargosos_bitcoin::{
    configurations::{interface::Interface, log_config::LogConfig, save_config::SaveConfig},
    logs::{error_log::ErrorLog, logger, logger_sender::LoggerSender},
};

/// Get the configuration name given the arguments
///
/// ### Errors
///  * `ErrorNoGivenFile`: It will appear when there is not argument pass that configuration declaration
fn get_config_name(arguments: Vec<String>) -> Result<String, ErrorInitialization> {
    let config_name: String = match arguments.get(1) {
        Some(config_name) => config_name.to_owned(),
        None => return Err(ErrorInitialization::NoGivenConfigurationFile),
    };

    Ok(config_name)
}

/// Get the file given by its name
///
/// ### Errors
/// * `ErrorFileNotExist`: It will appear when the file does not exist
fn open_config_file(config_name: String) -> Result<BufReader<File>, ErrorInitialization> {
    let config_file = match File::open(config_name) {
        Ok(config_file) => config_file,
        Err(_) => return Err(ErrorInitialization::ConfigurationFileDoesntExist),
    };

    Ok(BufReader::new(config_file))
}

/// Get the file given by its path. If the file does not exist, it will be created. Evrytime the file is opened, it will be truncated to set the file size to 0 and overwrite the previous content
///
/// ### Errors
/// * `ErrorFileNotExist`: It will appear when the file does not exist
/// * `CouldNotTruncateFile`: It will appear when the file could not be truncated
fn open_log_file(log_path: &Path) -> Result<File, ErrorInitialization> {
    let log_file = match OpenOptions::new()
        .create(true)
        .write(true)
        .truncate(true)
        .open(log_path)
    {
        Ok(log_file) => log_file,
        _ => return Err(ErrorInitialization::LogFileDoesntExist),
    };

    Ok(log_file)
}

/// Initialize the logs ready for ejecution
///
/// ### Errors
///  * `ErrorCouldNotFindReceiver`: No se encontro el receiver
///  * `ReceiverNotFound`: Este error puede aparecer cuando no existe un receiver
///  * `ErrorLogFileDoesNotExist`: No se encontro el archivo de logs
///  * `CouldNotTruncateFile`: No se pudo truncar el archivo de logs
fn initialize_logs(
    log_config: LogConfig,
) -> Result<(JoinHandle<Result<(), ErrorLog>>, LoggerSender), ErrorExecution> {
    println!("Creating the logs system");

    let filepath_log = Path::new(&log_config.filepath_log);
    let log_file = open_log_file(filepath_log)?;
    let (logger, logger_receiver) = logger::initialize_logger(log_file, log_config.show_console)?;

    let handle = thread::spawn(move || logger_receiver.receive_log());

    logger.log_configuration("Logs are already configured".to_string())?;

    Ok((handle, logger))
}

fn end_program(
    save_system: SaveSystem,
    save_config: SaveConfig,
    logger: LoggerSender,
) -> Result<(), ErrorExecution> {
    save_system.save_to_files(save_config)?;

    let _ = logger.log_configuration("Closing program".to_string());

    Ok(())
}

fn main() -> Result<(), ErrorExecution> {
    let arguments: Vec<String> = std::env::args().collect();

    println!("\tInitialization");
    println!("Reading the configuration file");

    let config_name: String = get_config_name(arguments)?;
    let config_file = open_config_file(config_name)?;

    let configuration = Configuration::new(config_file)?;
    let (log_config, connection_config, download_config, save_config, ui_config) =
        configuration.separate();

    let (handle, logger) = initialize_logs(log_config)?;

<<<<<<< HEAD
    {
        

        let save_system = match ui_config.interface {
            Interface::Tui => {
                let mut load_system = LoadSystem::new(
                    save_config.clone(),
                    logger.clone(),
                );
                tui::execution::program_execution(
                    connection_config,
                    download_config,
                    &mut load_system,
                    logger.clone(),
                )?
            },
            Interface::Gui => {
                gui::execution::program_execution(
                    connection_config,
                    download_config,
                    save_config.clone(),
                    logger.clone(),
                )?
            },
        };     
    
        save_system.save_to_files(save_config)?;
    }
=======
    let mut load_system = LoadSystem::new(save_config.clone(), logger.clone());

    let save_system = match ui_config.interface {
        Interface::Tui => tui::execution::program_execution(
            connection_config,
            download_config,
            &mut load_system,
            logger.clone(),
        )?,
        Interface::Gui => gui::execution::program_execution()?,
    };
>>>>>>> 7dd47ea1

    end_program(save_system, save_config, logger)?;

    match handle.join() {
        Ok(result) => result?,
        _ => return Err(ErrorExecution::FailThread),
    }

    Ok(())
}<|MERGE_RESOLUTION|>--- conflicted
+++ resolved
@@ -115,49 +115,29 @@
 
     let (handle, logger) = initialize_logs(log_config)?;
 
-<<<<<<< HEAD
-    {
-        
-
-        let save_system = match ui_config.interface {
-            Interface::Tui => {
-                let mut load_system = LoadSystem::new(
-                    save_config.clone(),
-                    logger.clone(),
-                );
-                tui::execution::program_execution(
-                    connection_config,
-                    download_config,
-                    &mut load_system,
-                    logger.clone(),
-                )?
-            },
-            Interface::Gui => {
-                gui::execution::program_execution(
-                    connection_config,
-                    download_config,
-                    save_config.clone(),
-                    logger.clone(),
-                )?
-            },
-        };     
+    let save_system = match ui_config.interface {
+        Interface::Tui => {
+            let mut load_system = LoadSystem::new(
+                save_config.clone(),
+                logger.clone(),
+            );
+            tui::execution::program_execution(
+                connection_config,
+                download_config,
+                &mut load_system,
+                logger.clone(),
+            )?
+        },
+        Interface::Gui => {
+            gui::execution::program_execution(
+                connection_config,
+                download_config,
+                save_config.clone(),
+                logger.clone(),
+            )?
+        },
+    };     
     
-        save_system.save_to_files(save_config)?;
-    }
-=======
-    let mut load_system = LoadSystem::new(save_config.clone(), logger.clone());
-
-    let save_system = match ui_config.interface {
-        Interface::Tui => tui::execution::program_execution(
-            connection_config,
-            download_config,
-            &mut load_system,
-            logger.clone(),
-        )?,
-        Interface::Gui => gui::execution::program_execution()?,
-    };
->>>>>>> 7dd47ea1
-
     end_program(save_system, save_config, logger)?;
 
     match handle.join() {

--- conflicted
+++ resolved
@@ -1,13 +1,6 @@
 
 #[derive(Debug)]
 pub enum ErrorInitialization {
-<<<<<<< HEAD
-    /// It will appear when there is not `-c`, `--config` or `--configuration` in the arguments or there is not argument pass that configuration declaration
-    ErrorNoGivenConfigurationFile,
-
-    /// It will appear when the file does not exist
-    ErrorConfigurationFileDoesntExist,
-=======
     /// It will appear when there is not argument pass that configuration declaration
     NoGivenConfigurationFile,
     
@@ -18,6 +11,5 @@
     LogFileDoesntExist,
 
     ///It will appear when the file could not be truncated
-    ErrorCouldNotTruncateFile
->>>>>>> 3d0eb057
+    CouldNotTruncateFile
 }
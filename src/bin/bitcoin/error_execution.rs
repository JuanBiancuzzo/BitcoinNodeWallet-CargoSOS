--- conflicted
+++ resolved
@@ -2,14 +2,11 @@
 
 use cargosos_bitcoin::{
     configurations::error_configuration::ErrorConfiguration,
-<<<<<<< HEAD
-    connections::error_connection::ErrorConnection, logs::error_log::ErrorLog,
-=======
     connections::error_connection::ErrorConnection,
+    logs::error_log::ErrorLog,
     messages::error_message::ErrorMessage,
     block_structure::error_block::ErrorBlock,
     node_structure::error_node::ErrorNode,
->>>>>>> 3d0eb057
 };
 
 use std::fmt::{Debug, Error, Formatter};
@@ -17,12 +14,6 @@
 use std::convert::From;
 
 pub enum ErrorExecution {
-<<<<<<< HEAD
-    ErrorInitialization(ErrorInitialization),
-    ErrorLog(ErrorLog),
-    ErrorConfiguration(ErrorConfiguration),
-    ErrorConnection(ErrorConnection),
-=======
     Initialization(ErrorInitialization),
     Log(ErrorLog),
     Configuration(ErrorConfiguration),
@@ -32,24 +23,11 @@
     Node(ErrorNode),
 
     FailThread,
->>>>>>> 3d0eb057
 }
 
 impl Debug for ErrorExecution {
     fn fmt(&self, f: &mut Formatter<'_>) -> Result<(), Error> {
         match self {
-<<<<<<< HEAD
-            ErrorExecution::ErrorInitialization(error_initialization) => {
-                write!(f, "{:?}", error_initialization)
-            }
-            ErrorExecution::ErrorLog(error_log) => write!(f, "{:?}", error_log),
-            ErrorExecution::ErrorConfiguration(error_configuration) => {
-                write!(f, "{:?}", error_configuration)
-            }
-            ErrorExecution::ErrorConnection(error_connection) => {
-                write!(f, "{:?}", error_connection)
-            }
-=======
             ErrorExecution::Initialization(error_initialization) => write!(f, "{:?}", error_initialization),
             ErrorExecution::Log(error_log) => write!(f, "{:?}", error_log),
             ErrorExecution::Configuration(error_configuration) => write!(f, "{:?}", error_configuration),
@@ -58,7 +36,6 @@
             ErrorExecution::Block(error_block) => write!(f, "{:?}", error_block),
             ErrorExecution::Node(error_node) => write!(f, "{:?}", error_node),
             ErrorExecution::FailThread => write!(f, "ErrorFailThread"),
->>>>>>> 3d0eb057
         }
     }
 }

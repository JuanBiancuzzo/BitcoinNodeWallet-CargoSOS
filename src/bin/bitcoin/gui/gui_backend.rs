use super::{error_gui::ErrorGUI, signal_to_back::SignalToBack, signal_to_front::SignalToFront};

use gtk::glib;
use std::thread;

use crate::{
    error_execution::ErrorExecution,
    process::{download, handshake, load_system::LoadSystem, save_system::SaveSystem},
};

use cargosos_bitcoin::configurations::{
    connection_config::ConnectionConfig, download_config::DownloadConfig, save_config::SaveConfig,
};

use cargosos_bitcoin::{
    block_structure::{
        block::Block, block_chain::BlockChain, error_block::ErrorBlock, transaction::Transaction,
        utxo_set::UTXOSet,
    },
    connections::ibd_methods::IBDMethod,
    logs::logger_sender::LoggerSender,
    node_structure::{
        broadcasting::Broadcasting, error_node::ErrorNode, message_response::MessageResponse,
    },
    wallet_structure::{
        account::Account, address::Address, error_wallet::ErrorWallet, private_key::PrivateKey,
        public_key::PublicKey, wallet::Wallet,
    },
    notifications::notification::{Notification, NotificationSender},
};

use std::{
    net::{SocketAddr, TcpStream},
    sync::mpsc::{Receiver, Sender},
    sync::{Arc, Mutex, MutexGuard},
    thread::JoinHandle,
};

use std::sync::mpsc;

type MutArc<T> = Arc<Mutex<T>>;

/// Get a mutable guard to use the value inside the Arc<Mutex<T>>
///
/// ### Error
///  * `ErrorGUI::CannotUnwrapArc`: It will appear when we try to unwrap an Arc
fn get_reference<T>(reference: &MutArc<T>) -> Result<MutexGuard<'_, T>, ErrorGUI> {
    match reference.lock() {
        Ok(reference) => Ok(reference),
        Err(_) => Err(ErrorGUI::CannotUnwrapArc),
    }
}

/// Get the value of a mutable reference given by Arc<Mutex<T>>
///
/// ### Error
///  * `ErrorGUI::CannotGetInner`: It will appear when we try to get the inner value of a mutex
///  * `ErrorGUI::CannotUnwrapArc`: It will appear when we try to unwrap an Arc
fn get_inner<T>(reference: Arc<Mutex<T>>) -> Result<T, ErrorGUI> {
    match Arc::try_unwrap(reference) {
        Ok(reference_unwrap) => match reference_unwrap.into_inner() {
            Ok(reference) => Ok(reference),
            Err(_) => Err(ErrorGUI::CannotGetInner),
        },
        Err(_) => Err(ErrorGUI::CannotUnwrapArc),
    }
}

/// Get the peers from the dns seeder
///
/// ### Error
///  * `ErrorGUI::ErrorFromPeer`: It will appear when a conextion with a peer fails
fn get_potential_peers(
    connection_config: ConnectionConfig,
    logger: LoggerSender,
) -> Result<Vec<SocketAddr>, ErrorExecution> {
    logger.log_connection("Getting potential peers with dns seeder".to_string())?;

    let potential_peers = connection_config.dns_seeder.discover_peers()?;

    let peer_count_max = std::cmp::min(connection_config.peer_count_max, potential_peers.len());

    let potential_peers = potential_peers[0..peer_count_max].to_vec();

    for potential_peer in &potential_peers {
        logger.log_connection(format!("Potential peer: {:?}", potential_peer))?;
    }

    Ok(potential_peers)
}

/// Updates the blockchain with the new blocks and returns the TcpStreams that are still connected
fn get_block_chain(
    peer_streams: Vec<TcpStream>,
    block_chain: &mut BlockChain,
    connection_config: ConnectionConfig,
    download_config: DownloadConfig,
    logger: LoggerSender,
) -> Result<Vec<TcpStream>, ErrorExecution> {
    logger.log_connection("Getting block chain".to_string())?;

    Ok(match connection_config.ibd_method {
        IBDMethod::HeaderFirst => download::headers_first(
            peer_streams,
            block_chain,
            connection_config,
            download_config,
            logger,
        )?,
        IBDMethod::BlocksFirst => download::blocks_first::<TcpStream>(),
    })
}

/// Creates the UTXO set from the given block chain
fn get_utxo_set(block_chain: &BlockChain, logger: LoggerSender) -> UTXOSet {
    let _ = logger.log_wallet("Creating the UTXO set".to_string());

    let utxo_set = UTXOSet::from_blockchain(block_chain);

    let _ = logger.log_wallet("UTXO set finished successfully".to_string());
    utxo_set
}

/// Creates the broadcasting
fn get_broadcasting(
    peer_streams: Vec<TcpStream>,
    sender_response: Sender<MessageResponse>,
    connection_config: ConnectionConfig,
    logger: LoggerSender,
) -> Broadcasting<TcpStream> {
    let _ = logger.log_node("Broadcasting".to_string());
    Broadcasting::new(peer_streams, sender_response, connection_config, logger)
}

/// Manage receiving a transaction by updating the list of transactions seen so far if the transaction is from the selected account
///
/// ### Error
///  * `ErrorGUI::CannotUnwrapArc`: It will appear when we try to unwrap an Arc
fn receive_transaction(
    wallet: &MutArc<Wallet>,
    transaction: Transaction,
    utxo_set: &MutArc<UTXOSet>,
    logger: LoggerSender,
    tx_to_front: glib::Sender<SignalToFront>,
    notifier: NotificationSender,
) -> Result<(), ErrorGUI> {
    let mut utxo_set = get_reference(utxo_set)?;

    if utxo_set.is_transaction_pending(&transaction) {
        let _ = logger.log_wallet(format!(
            "Transaction {transaction} is already in the list of transactions seen so far",
        ));
        return Ok(());
    }

    for account in get_reference(wallet)?.get_accounts() {
        if account.verify_transaction_ownership(&(transaction.clone())) {
            let _ = logger.log_wallet(format!(
                "Transaction {transaction} is owned by account {account}"
            ));

            if tx_to_front.send(SignalToFront::Update).is_err()
                || tx_to_front
                    .send(SignalToFront::TransactionOfAccountReceived(
                        account.account_name.clone(),
                    ))
                    .is_err()
            {
                return Err(ErrorGUI::FailedSignalToFront(
                    "TransactionReceived".to_string(),
                ));
            }
        }
    }

    utxo_set.append_pending_transaction(transaction);

    Ok(())
}

/// Manage receiving a block by updating the block chain and the utxo set
///
/// ### Error
///  * `ErrorGUI::CannotUnwrapArc`: It will appear when we try to unwrap an Arc
///  * `ErrorGUI::ErrorWriting`: It will appear when writing to the block chain
fn receive_block(
    utxo_set: &MutArc<UTXOSet>,
    block_chain: &MutArc<BlockChain>,
    block: Block,
    logger: LoggerSender,
    tx_to_front: glib::Sender<SignalToFront>,
    notifier: NotificationSender,
) -> Result<(), ErrorGUI> {

    let mut utxo_set = get_reference(utxo_set)?;

    for transaction in utxo_set.pending_transactions() {
        if block.transactions.contains(transaction) {
            let _ = logger.log_wallet(
                "Removing transaction from list of transaction seen so far".to_string(),
            );
            if tx_to_front
                .send(SignalToFront::BlockWithUnconfirmedTransactionReceived)
                .is_err()
            {
                println!("Error sending signal to front")
            }
<<<<<<< HEAD
            let _ = notifier.send(Notification::TransactionOfAccountInNewBlock(transaction.clone()));
            return false;
=======
>>>>>>> bd2964fa
        }
    }

    utxo_set.update_utxo_with_block(&block);
    if tx_to_front.send(SignalToFront::Update).is_err() {
        return Err(ErrorGUI::FailedSignalToFront(
            "TransactionInBlock".to_string(),
        ));
    }

    match get_reference(block_chain)?.append_block(block) {
        Ok(_) | Err(ErrorBlock::TransactionAlreadyInBlock) => Ok(()),
        _ => Err(ErrorGUI::ErrorWriting(
            "Error appending block to blockchain".to_string(),
        )),
    }
}

/// Crate a thread for handling the blocks and transactions received
pub fn handle_peers(
    tx_to_front: glib::Sender<SignalToFront>,
    receiver_broadcasting: Receiver<MessageResponse>,
    wallet: MutArc<Wallet>,
    utxo_set: MutArc<UTXOSet>,
    block_chain: MutArc<BlockChain>,
    logger: LoggerSender,
    notifier: NotificationSender,
) -> JoinHandle<Result<(), ErrorGUI>> {
    thread::spawn(move || {
        for message in receiver_broadcasting {
            match message {
                MessageResponse::Block(block) => {
                    receive_block(
                        &utxo_set,
                        &block_chain,
                        block,
                        logger.clone(),
                        tx_to_front.clone(),
                        notifier.clone(),
                    )?;
                }
                MessageResponse::Transaction(transaction) => {
                    receive_transaction(
                        &wallet,
                        transaction,
                        &utxo_set,
                        logger.clone(),
                        tx_to_front.clone(),
                        notifier.clone(),
                    )?;
                }
            }
        }

        Ok(())
    })
}

/// FUnction that converts testnet bitcoins to satoshis
pub fn fron_tbtc_to_satoshi(tbtc: f64) -> i64 {
    (tbtc * 100_000_000.0) as i64
}

/// Creates a transaction given the user user_input
///
/// ### Error
///  * `ErrorGUI::ErrorInTransaction`: It will appear when the user does not have enough funds to make the transaction or the transaction is not valid
pub fn create_transaction(
    utxo_set: &MutexGuard<'_, UTXOSet>,
    account: &Account,
    logger: LoggerSender,
    address: &Address,
    amount: f64,
    fee: f64,
) -> Result<Transaction, ErrorGUI> {
    let available_outputs = utxo_set.get_utxo_list_with_outpoints(Some(&account.address));

    match account.create_transaction_with_available_outputs(
        address.clone(),
        fron_tbtc_to_satoshi(amount),
        fron_tbtc_to_satoshi(fee),
        available_outputs,
    ) {
        Ok(transaction) => Ok(transaction),
        Err(ErrorWallet::NotEnoughFunds(error_string)) => {
            let _ = logger.log_wallet(format!(
                "Error creating transaction, with error: {:?}",
                ErrorWallet::NotEnoughFunds(error_string)
            ));
            Err(ErrorGUI::ErrorInTransaction("Not enough funds".to_string()))
        }
        Err(error) => {
            let _ = logger.log_wallet(format!(
                "Error creating transaction, with error: {:?}",
                error
            ));
            Err(ErrorGUI::ErrorInTransaction(
                "Transaction creation failed".to_string(),
            ))
        }
    }
}

/// Broadcast the transaction created by the user to the peers from the selected account in the wallet
///
/// ### Error
///  * `ErrorGUI::FailedSignalToFront`: It will appear when the sender fails
///  * `ErrorGUI::CannotUnwrapArc`: It will appear when we try to unwrap an Arc
///  * `ErrorGUI::ErrorFromPeer`: It will appear when a conextion with a peer fails
fn sending_transaction(
    broadcasting: &mut Broadcasting<TcpStream>,
    wallet: &MutArc<Wallet>,
    utxo_set: &MutArc<UTXOSet>,
    logger: LoggerSender,
    address_string: &str,
    amount_fee: (f64, f64),
    tx_to_front: glib::Sender<SignalToFront>,
) -> Result<(), ErrorGUI> {
    let amount = amount_fee.0;
    let fee = amount_fee.1;
    let address = match Address::new(address_string) {
        Ok(address) => address,
        Err(_) => {
            let message = "Invalid address";
            let _ = logger.log_wallet(message.to_string());
            if tx_to_front
                .send(SignalToFront::ErrorInTransaction(message.to_string()))
                .is_err()
            {
                return Err(ErrorGUI::FailedSignalToFront(
                    "Failed to send error signal to front".to_string(),
                ));
            }
            return Ok(());
        }
    };

    let wallet = get_reference(wallet)?;
    let account = match wallet.get_selected_account() {
        Some(account) => account,
        None => {
            let message = "No account selected can't send transaction";
            let _ = logger.log_wallet(message.to_string());
            if tx_to_front
                .send(SignalToFront::ErrorInTransaction(message.to_string()))
                .is_err()
            {
                return Err(ErrorGUI::FailedSignalToFront(
                    "Failed to send error signal to front".to_string(),
                ));
            }
            return Ok(());
        }
    };
    let mut utxo_set = get_reference(utxo_set)?;

    let transaction =
        match create_transaction(&utxo_set, account, logger.clone(), &address, amount, fee) {
            Ok(transaction) => transaction,
            Err(error) => {
                if tx_to_front
                    .send(SignalToFront::ErrorInTransaction(
                        "Error creating the transaction".to_string(),
                    ))
                    .is_err()
                {
                    return Err(ErrorGUI::FailedSignalToFront(
                        "Failed to send error signal to front".to_string(),
                    ));
                };
                return Err(error);
            }
        };
    let _ = logger.log_transaction("Sending transaction".to_string());

    utxo_set.append_pending_transaction(transaction.clone());

    match broadcasting.send_transaction(transaction) {
        Ok(()) => Ok(()),
        Err(ErrorNode::WhileSendingMessage(message)) => Err(ErrorGUI::ErrorFromPeer(message)),
        _ => Err(ErrorGUI::ErrorFromPeer(
            "While sending transaction".to_string(),
        )),
    }
}

/// Creates a new account with the data entered by the user
///
/// ### Error
///  * `ErrorGUI::FailedSignalToFront`: It will appear when the sender fails
pub fn create_account(
    wallet: MutArc<Wallet>,
    account_name: &str,
    private_key_string: &str,
    public_key_string: &str,
    tx_to_front: glib::Sender<SignalToFront>,
    logger: LoggerSender,
) -> Result<(), ErrorGUI> {
    let mut wallet = get_reference(&wallet)?;

    let private_key = match PrivateKey::try_from(private_key_string) {
        Ok(private_key) => private_key,
        Err(_) => {
            let message = "Invalid private key";
            let _ = logger.log_wallet(message.to_string());
            if tx_to_front
                .send(SignalToFront::ErrorInAccountCreation(message.to_string()))
                .is_err()
            {
                return Err(ErrorGUI::FailedSignalToFront(
                    "Failed to send error signal to front".to_string(),
                ));
            }
            return Ok(());
        }
    };

    let public_key = match PublicKey::try_from(public_key_string.to_string()) {
        Ok(public_key) => public_key,
        Err(_) => {
            let message = "Invalid public key";
            let _ = logger.log_wallet(message.to_string());
            if tx_to_front
                .send(SignalToFront::ErrorInAccountCreation(message.to_string()))
                .is_err()
            {
                return Err(ErrorGUI::FailedSignalToFront(
                    "Failed to send error signal to front".to_string(),
                ));
            }
            return Ok(());
        }
    };

    let address = match Address::from_public_key(&public_key) {
        Ok(result) => result,
        Err(error) => {
            let message = format!("Error creating address: {:?}", error);
            let _ = logger.log_wallet(message.to_string());
            if tx_to_front
                .send(SignalToFront::ErrorInAccountCreation(message))
                .is_err()
            {
                return Err(ErrorGUI::FailedSignalToFront(
                    "Failed to send error signal to front".to_string(),
                ));
            }
            return Ok(());
        }
    };

    let account = Account {
        account_name: account_name.to_string(),
        private_key,
        public_key,
        address,
    };

    wallet.add_account(account);
    if tx_to_front
        .send(SignalToFront::RegisterWallet(account_name.to_string()))
        .is_err()
    {
        return Err(ErrorGUI::FailedSignalToFront(
            "Failed to send account created signal to front".to_string(),
        ));
    }

    Ok(())
}

/// Function that obtains and return the information of the transactions of an account
pub fn get_account_transactions_information(
    account: &Account,
    blockchain: &BlockChain,
) -> Vec<(u32, [u8; 32], i64)> {
    let mut transactions: Vec<Transaction> = Vec::new();
    let blocks = blockchain.get_all_blocks();
    for block in blocks {
        for transaction in block.transactions {
            if account.verify_transaction_ownership(&transaction) {
                transactions.push(transaction);
            }
        }
    }
    let filtered_transactions = transactions
        .iter()
        .filter_map(|transaction| {
            let timestamp = transaction.time;
            let label = match transaction.get_tx_id() {
                Ok(txid) => txid,
                Err(_) => return None,
            };
            let mut amount: i64 = 0;
            for utxo in transaction.tx_out.clone() {
                if account.verify_transaction_output_ownership(&utxo) {
                    amount += utxo.value;
                }
            }
            Some((timestamp, label, amount))
        })
        .collect();
    filtered_transactions
}

/// Function that gets the information of the transactions of the selected account
/// and sends it to the front
fn give_account_transactions(
    wallet: MutArc<Wallet>,
    blockchain: MutArc<BlockChain>,
    logger: LoggerSender,
    tx_to_front: glib::Sender<SignalToFront>,
) -> Result<(), ErrorGUI> {
    let wallet = get_reference(&wallet).unwrap();
    let blockchain = get_reference(&blockchain).unwrap();

    let account = match wallet.get_selected_account() {
        Some(account) => account,
        None => {
            let message = "No account selected cannot get transactions";
            let _ = logger.log_wallet(message.to_string());
            if tx_to_front
                .send(SignalToFront::ErrorInTransaction(message.to_string()))
                .is_err()
            {
                return Err(ErrorGUI::FailedSignalToFront(
                    "Failed to send error signal to front".to_string(),
                ));
            }
            return Ok(());
        }
    };

    let transactions = get_account_transactions_information(account, &blockchain);
    if tx_to_front
        .send(SignalToFront::AccountTransactions(transactions))
        .is_err()
    {
        if tx_to_front
            .send(SignalToFront::ErrorInTransaction(
                "Failed to send transactions to front".to_string(),
            ))
            .is_err()
        {
            return Err(ErrorGUI::FailedSignalToFront(
                "Failed to send error signal to front".to_string(),
            ));
        };
        return Err(ErrorGUI::FailedSignalToFront(
            "Failed to send error signal to front".to_string(),
        ));
    }

    Ok(())
}

/// Function that handles the signals from the front end
pub fn spawn_frontend_handler(
    rx_from_front: Receiver<SignalToBack>,
    tx_to_front: glib::Sender<SignalToFront>,
    broadcasting: &mut Broadcasting<TcpStream>,
    data: (
        MutArc<Wallet>,
        MutArc<UTXOSet>,
        MutArc<BlockChain>,
    ),
    logger: LoggerSender,
) -> Result<(), ErrorGUI> {
    let wallet: MutArc<Wallet> = data.0;
    let utxo_set: MutArc<UTXOSet> = data.1;
    let block_chain: MutArc<BlockChain> = data.2;
    for rx in rx_from_front {
        match rx {
            SignalToBack::GetAccountBalance => {
                give_account_balance(
                    wallet.clone(),
                    utxo_set.clone(),
                    tx_to_front.clone(),
                )?;
            }
            SignalToBack::ChangeSelectedAccount(account_name) => {
                change_selected_account(account_name, wallet.clone(), tx_to_front.clone())?;
            }
            SignalToBack::CreateTransaction(address_string, amount, fee) => {
                sending_transaction(
                    broadcasting,
                    &wallet,
                    &utxo_set,
                    logger.clone(),
                    &address_string,
                    (amount, fee),
                    tx_to_front.clone(),
                )?;
            }
            SignalToBack::CreateAccount(name, private_key, public_key) => {
                create_account(
                    wallet.clone(),
                    &name,
                    &private_key,
                    &public_key,
                    tx_to_front.clone(),
                    logger.clone(),
                )?;
            }
            SignalToBack::GetAccountTransactions => {
                give_account_transactions(
                    wallet.clone(),
                    block_chain.clone(),
                    logger.clone(),
                    tx_to_front.clone(),
                )?;
            }
            SignalToBack::ExitProgram => {
                break;
            }
        }
    }
    Ok(())
}

/// Function that changes the selected account of the address
pub fn change_selected_account(
    account_name: String,
    wallet: MutArc<Wallet>,
    tx_to_front: glib::Sender<SignalToFront>,
) -> Result<(), ErrorGUI> {
    let mut wallet_reference = get_reference(&wallet)?;

    let account_to_select = match wallet_reference.get_account_with_name(&account_name) {
        Some(account) => account.clone(),
        None => return Err(ErrorGUI::ErrorReading("Account does not exist".to_string())),
    };

    wallet_reference.change_account(account_to_select);

    if tx_to_front.send(SignalToFront::Update).is_err() {
        return Err(ErrorGUI::FailedSignalToFront(
            "Failed to send update signal to front".to_string(),
        ));
    }

    Ok(())
}

/// Function that obtains the balance of the selected account and sends it to the front
pub fn give_account_balance(
    wallet: MutArc<Wallet>,
    utxo_set: MutArc<UTXOSet>,
    tx_to_front: glib::Sender<SignalToFront>,
) -> Result<(), ErrorGUI> {
    let wallet_reference = get_reference(&wallet)?;
    let utxo_set_reference = get_reference(&utxo_set)?;

    let account_to_check = match wallet_reference.get_selected_account() {
        Some(account) => account,
        None => return Err(ErrorGUI::ErrorReading("No account selected".to_string())),
    };
    let balance = utxo_set_reference.get_balance_in_tbtc(&account_to_check.address);
    let pending = utxo_set_reference.get_pending_in_tbtc(&account_to_check.address);
    if tx_to_front
        .send(SignalToFront::LoadAvailableBalance((balance, pending)))
        .is_err()
    {
        return Err(ErrorGUI::FailedSignalToFront(
            "Failed to send available balance to front".to_string(),
        ));
    }
    Ok(())
}

/// Broadcasting blocks and transactions from and to the given peers
fn broadcasting(
    rx_from_front: Receiver<SignalToBack>,
    tx_to_front: glib::Sender<SignalToFront>,
    peer_streams: Vec<TcpStream>,
    data: (MutArc<Wallet>, MutArc<UTXOSet>, MutArc<BlockChain>),
    connection_config: ConnectionConfig,
    logger: LoggerSender,
    notifier: NotificationSender,
) -> Result<(), ErrorExecution> {
    let wallet: Arc<Mutex<Wallet>> = data.0;
    let utxo_set: Arc<Mutex<UTXOSet>> = data.1;
    let block_chain: Arc<Mutex<BlockChain>> = data.2;
    let (sender_response, receiver_response) = mpsc::channel::<MessageResponse>();

    let handle = handle_peers(
        tx_to_front.clone(),
        receiver_response,
        wallet.clone(),
        utxo_set.clone(),
        block_chain.clone(),
        logger.clone(),
        notifier.clone(),
    );

    let mut broadcasting = get_broadcasting(
        peer_streams,
        sender_response,
        connection_config,
        logger.clone(),
    );

    spawn_frontend_handler(
        rx_from_front,
        tx_to_front,
        &mut broadcasting,
        (wallet, utxo_set, block_chain),
        logger,
    )?;

    broadcasting.destroy()?;

    match handle.join() {
        Ok(_) => Ok(()),
        Err(_) => Err(ErrorGUI::ErrorFromPeer("Failed to remove notifications".to_string()).into()),
    }
}



/// Function that performs the backend execution
pub fn backend_execution(
    connection_config: ConnectionConfig,
    download_config: DownloadConfig,
    load_system: LoadSystem,
    logger: LoggerSender,
    tx_to_front: glib::Sender<SignalToFront>,
    rx_from_front: mpsc::Receiver<SignalToBack>,
) -> Result<SaveSystem, ErrorExecution> {
    let mut load_system = load_system;

    let (notification_sender, notification_receiver) = mpsc::channel::<Notification>();

    let potential_peers = get_potential_peers(connection_config.clone(), logger.clone())?;

    let peer_streams =
        handshake::connect_to_peers(potential_peers, connection_config.clone(), logger.clone(), notification_sender.clone());

    let mut block_chain = load_system.get_block_chain()?;

    let peer_streams = get_block_chain(
        peer_streams,
        &mut block_chain,
        connection_config.clone(),
        download_config,
        logger.clone(),
    )?;

    let wallet = load_system.get_wallet()?;
    for account in wallet.get_accounts().iter() {
        tx_to_front
            .send(SignalToFront::RegisterWallet(account.account_name.clone()))
            .unwrap();
    }

    tx_to_front
        .send(SignalToFront::NotifyBlockchainIsReady)
        .unwrap();

    let wallet = Arc::new(Mutex::new(wallet));
    let utxo_set = Arc::new(Mutex::new(get_utxo_set(&block_chain, logger.clone())));
    let block_chain = Arc::new(Mutex::new(block_chain));

    broadcasting(
        rx_from_front,
        tx_to_front,
        peer_streams,
        (wallet.clone(), utxo_set, block_chain.clone()),
        connection_config,
        logger.clone(),
        notification_sender,
    )?;

    Ok(SaveSystem::new(
        get_inner(block_chain)?,
        get_inner(wallet)?,
        logger,
    ))
}

/// Function that spawns the backend handler thread
pub fn spawn_backend_handler(
    connection_config: ConnectionConfig,
    download_config: DownloadConfig,
    save_config: SaveConfig,
    logger: LoggerSender,
    tx_to_front: glib::Sender<SignalToFront>,
    rx_from_front: mpsc::Receiver<SignalToBack>,
) -> thread::JoinHandle<Result<SaveSystem, ErrorExecution>> {
    thread::spawn(move || {
        let load_system = LoadSystem::new(save_config.clone(), logger.clone());
        backend_execution(
            connection_config,
            download_config,
            load_system,
            logger,
            tx_to_front,
            rx_from_front,
        )
    })
}<|MERGE_RESOLUTION|>--- conflicted
+++ resolved
@@ -205,11 +205,7 @@
             {
                 println!("Error sending signal to front")
             }
-<<<<<<< HEAD
             let _ = notifier.send(Notification::TransactionOfAccountInNewBlock(transaction.clone()));
-            return false;
-=======
->>>>>>> bd2964fa
         }
     }
 

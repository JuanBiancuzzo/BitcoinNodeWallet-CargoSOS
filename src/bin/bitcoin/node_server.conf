--- conflicted
+++ resolved
@@ -13,12 +13,7 @@
         seed = seed.testnet.bitcoin.sprovoost.nl
         port = 18333
     }
-<<<<<<< HEAD
-    peer_count_max = 6
-    client_count_max = 1
-=======
     peer_count_max = 3
->>>>>>> dbecf403
     own_port = 18333
     address = [127.0.0.1]
 }

--- conflicted
+++ resolved
@@ -22,7 +22,7 @@
         node_structure::{
             block_download::BlockDownload, handshake::Handshake, handshake_data::HandshakeData,
             initial_headers_download::InitialHeaderDownload, message_response::MessageResponse,
-            peer_manager::PeerManager, message_to_peer::MessageToPeer,
+            message_to_peer::MessageToPeer, peer_manager::PeerManager,
         },
         notifications::{notification::Notification, notifier::Notifier},
     };
@@ -172,12 +172,8 @@
         assert_eq!(blocks, vec![first_block, block_to_append]);
 
         let (sender_message, receiver_message) = channel::<MessageResponse>();
-<<<<<<< HEAD
         let (sender_transaction, receiver_transaction) = channel::<MessageToPeer>();
-=======
-        let (sender_transaction, receiver_transaction) = channel::<Transaction>();
         let notifier = NotificationMock {};
->>>>>>> 4367c5ef
 
         let peer_manager = PeerManager::new(
             stream,
@@ -188,7 +184,9 @@
             sender,
         );
 
-        sender_transaction.send(MessageToPeer::SendTransaction(send_transaction.clone())).unwrap();
+        sender_transaction
+            .send(MessageToPeer::SendTransaction(send_transaction.clone()))
+            .unwrap();
         sender_transaction.send(MessageToPeer::Stop).unwrap();
 
         let stream = peer_manager.connecting_to_peer().unwrap();

#[cfg(test)]
mod test_integration {

<<<<<<< HEAD
    
=======
    use cargosos_bitcoin::configurations::{
        configuration::config, connection_config::ConnectionConfig, log_config::LogConfig,
    };
    use cargosos_bitcoin::connections::{ibd_methods::IBDMethod, p2p_protocol::ProtocolVersionP2P};

    use std::fs::File;
    use std::io::{BufReader, Error};
    use std::net::{IpAddr, Ipv4Addr};

    #[test]
    fn test01_configuration_accepted() -> Result<(), Error> {
        let file_path = "tests/common/valid_configuration.txt";
        let settings_file = File::open(file_path)?;
        let configuration = BufReader::new(settings_file);
        let config_result = config::new(configuration);

        let config_log = LogConfig {
            filepath_log: "log_test.txt".to_string(),
        };

        let config_connection = ConnectionConfig {
            dns_address: IpAddr::V4(Ipv4Addr::new(127, 0, 0, 1)),
            p2p_protocol_version: ProtocolVersionP2P::V70015,
            ibd_method: IBDMethod::HeaderFirst,
        };

        assert_eq!(Ok((config_log, config_connection)), config_result);

        Ok(())
    }
>>>>>>> 73a46a56
}<|MERGE_RESOLUTION|>--- conflicted
+++ resolved
@@ -1,9 +1,6 @@
 #[cfg(test)]
 mod test_integration {
 
-<<<<<<< HEAD
-    
-=======
     use cargosos_bitcoin::configurations::{
         configuration::config, connection_config::ConnectionConfig, log_config::LogConfig,
     };
@@ -34,5 +31,4 @@
 
         Ok(())
     }
->>>>>>> 73a46a56
 }
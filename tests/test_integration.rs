--- conflicted
+++ resolved
@@ -7,14 +7,11 @@
 
     use cargosos_bitcoin::{
         block_structure::{
-<<<<<<< HEAD
             block::Block, block_chain::BlockChain, block_header::BlockHeader,
             block_version::BlockVersion, compact256::Compact256, hash::HashType,
             merkle_tree::MerkleTree, outpoint::Outpoint, transaction::Transaction,
             transaction_input::TransactionInput, transaction_output::TransactionOutput,
-=======
             block::Block, block_chain::BlockChain, hash::HashType, merkle_tree::MerkleTree,
->>>>>>> dbecf403
         },
         connections::{p2p_protocol::ProtocolVersionP2P, supported_services::SupportedServices},
         logs::logger,
@@ -61,7 +58,6 @@
         block.header.merkle_root_hash = merkle_tree.root;
     }
 
-<<<<<<< HEAD
     fn create_mock_blockchain() -> BlockChain {
         let transaction_input = TransactionInput::new(
             Outpoint::new([1; 32], 23),
@@ -102,9 +98,7 @@
         blockchain
     }
 
-=======
     #[ignore]
->>>>>>> dbecf403
     #[test]
     fn test01_program_run_correctly() {
         let mut stream = Vec::new();
